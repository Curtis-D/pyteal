name: "Build workflow"
on:
  pull_request:
  push:
    tags:
      - v**
    branches:
      - master

<<<<<<< HEAD
env:
  SANDBOX_CONFIG: dev
  SANDBOX_GENESIS: genesis/dev/genesis.json

=======
>>>>>>> 8aafebb4
jobs:
  build-test:
    runs-on: ubuntu-20.04
    container: python:${{ matrix.python }}
    strategy:
      matrix:
        python: ['3.10']
    steps:
      - run: python3 --version
      - name: Check out code
        uses: actions/checkout@v2
        with:
          fetch-depth: 0
<<<<<<< HEAD
      - name: Install pip dependencies
        run: make pip-development
      - name: Build and Test
        run: make build-and-test

  run-integration-tests:
    runs-on: ubuntu-20.04
    strategy:
      matrix:
        python: [ "3.10" ]
    steps:
      - name: Check out code
        uses: actions/checkout@v2
        with:
          fetch-depth: 0
      - uses: actions/setup-python@v3
        with:
          python-version: "${{ matrix.python }}"
      - name: Test Python version
        run: |
          installed="$(python --version)"
          expected="${{ matrix.python }}"
          echo $installed
          [[ $installed =~ "Python ${expected}" ]] && echo "Configured Python" || (echo "Failed to configure Python" && exit 1)
      - name: Install required os level applications
        run: |
          sudo apt update -y
          sudo apt install -y curl git nodejs
          sudo apt -y install ca-certificates curl gnupg lsb-release
          sudo curl -fsSL https://download.docker.com/linux/ubuntu/gpg | sudo gpg --dearmor -o /usr/share/keyrings/docker-archive-keyring.gpg
          sudo echo "deb [arch=$(dpkg --print-architecture) signed-by=/usr/share/keyrings/docker-archive-keyring.gpg] https://download.docker.com/linux/ubuntu \
            $(lsb_release -cs) stable" | sudo tee /etc/apt/sources.list.d/docker.list > /dev/null
          sudo apt update
          sudo apt -y install docker-ce docker-ce-cli containerd.io
      - name: Setup docker compose
        run: |
           sudo curl -L "https://github.com/docker/compose/releases/download/1.29.2/docker-compose-$(uname -s)-$(uname -m)" -o /usr/local/bin/docker-compose
           sudo chmod +x /usr/local/bin/docker-compose
           sudo ln -s /usr/local/bin/docker-compose /usr/bin/docker-compose
           docker-compose --version
      - name: Check cache for Docker layers
        uses: satackey/action-docker-layer-caching@v0.0.11
        # Ignore the failure of a step and avoid terminating the job.
        continue-on-error: true
        with:
          key: docker-layer-caching-${{ github.workflow }}-${{ hashFiles(env.SANDBOX_CONFIG, env.SANDBOX_GENESIS) }}-{hash}
          restore-keys: docker-layer-caching-${{ github.workflow }}-${{ hashFiles(env.CONFIG, env.SANDBOX_GENESIS) }}-
      - name: Create sandbox
        uses: lucasvanmol/algorand-sandbox-action@v1
        with:
          config: ${{ env.SANDBOX_CONFIG }}
      - name: Install pip dependencies
        run: make pip-development
      - name: Build and Test
        run: make build-and-test
      - name: Run integration tests
        run: make integration-test

=======
      - name: Install python dependencies
        run: make setup-development
      - name: Build and Test
        run: make build-and-test

>>>>>>> 8aafebb4
  build-docset:
    runs-on: ubuntu-20.04
    container: python:3.10  # Needs `make`, can't be slim
    steps:
      - name: Check out code
        uses: actions/checkout@v2
        with:
          fetch-depth: 0
<<<<<<< HEAD
      - name: Install pip dependencies
        run: make pip-docs
      - name: Make docs
        run: make docs
=======
      - name: Install python dependencies
        run: make setup-docs
      - name: Make docs
        run: make bundle-docs
>>>>>>> 8aafebb4
      - name: Archive docset
        uses: actions/upload-artifact@v2
        with:
          name: pyteal.docset
          path: docs/pyteal.docset.tar.gz

  upload-to-pypi:
    runs-on: ubuntu-20.04
    container: python:3.10
    needs: ['build-test']
    if: ${{ github.event_name == 'push' && startsWith(github.ref, 'refs/tags') }}
    steps:
      - name: Check out code
        uses: actions/checkout@v2
        with:
          fetch-depth: 0
      - name: Install dependencies
<<<<<<< HEAD
        run: make pip-wheel
=======
        run: make setup-wheel
>>>>>>> 8aafebb4
      - name: Build package
        run: make bdist-wheel
      - name: Release
        uses: pypa/gh-action-pypi-publish@release/v1
        with:
          user: __token__
          password: ${{ secrets.PYPI_API_TOKEN }}<|MERGE_RESOLUTION|>--- conflicted
+++ resolved
@@ -7,13 +7,10 @@
     branches:
       - master
 
-<<<<<<< HEAD
 env:
   SANDBOX_CONFIG: dev
   SANDBOX_GENESIS: genesis/dev/genesis.json
 
-=======
->>>>>>> 8aafebb4
 jobs:
   build-test:
     runs-on: ubuntu-20.04
@@ -27,11 +24,11 @@
         uses: actions/checkout@v2
         with:
           fetch-depth: 0
-<<<<<<< HEAD
-      - name: Install pip dependencies
-        run: make pip-development
+      - name: Install python dependencies
+        run: make setup-development
       - name: Build and Test
         run: make build-and-test
+
 
   run-integration-tests:
     runs-on: ubuntu-20.04
@@ -86,13 +83,6 @@
       - name: Run integration tests
         run: make integration-test
 
-=======
-      - name: Install python dependencies
-        run: make setup-development
-      - name: Build and Test
-        run: make build-and-test
-
->>>>>>> 8aafebb4
   build-docset:
     runs-on: ubuntu-20.04
     container: python:3.10  # Needs `make`, can't be slim
@@ -101,17 +91,10 @@
         uses: actions/checkout@v2
         with:
           fetch-depth: 0
-<<<<<<< HEAD
-      - name: Install pip dependencies
-        run: make pip-docs
-      - name: Make docs
-        run: make docs
-=======
       - name: Install python dependencies
         run: make setup-docs
       - name: Make docs
         run: make bundle-docs
->>>>>>> 8aafebb4
       - name: Archive docset
         uses: actions/upload-artifact@v2
         with:
@@ -129,11 +112,7 @@
         with:
           fetch-depth: 0
       - name: Install dependencies
-<<<<<<< HEAD
-        run: make pip-wheel
-=======
         run: make setup-wheel
->>>>>>> 8aafebb4
       - name: Build package
         run: make bdist-wheel
       - name: Release
