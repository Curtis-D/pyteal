from .ast.bytes import Bytes


# Maximum size of an atomic transaction group.
MAX_GROUP_SIZE = 16

# Number of scratch space slots available.
NUM_SLOTS = 256

<<<<<<< HEAD
# Bytes to prepend in log for ABI method return
RETURN_EVENT_SELECTOR = Bytes("base16", "151f7c75")

# ARC-0004 method application-arg num limit
METHOD_APP_ARG_NUM_LIMIT = 16
=======
# Method return selector in base16
RETURN_METHOD_SELECTOR = "0x151F7C75"
>>>>>>> 25fc7ac9
<|MERGE_RESOLUTION|>--- conflicted
+++ resolved
@@ -7,13 +7,5 @@
 # Number of scratch space slots available.
 NUM_SLOTS = 256
 
-<<<<<<< HEAD
-# Bytes to prepend in log for ABI method return
-RETURN_EVENT_SELECTOR = Bytes("base16", "151f7c75")
-
-# ARC-0004 method application-arg num limit
-METHOD_APP_ARG_NUM_LIMIT = 16
-=======
 # Method return selector in base16
-RETURN_METHOD_SELECTOR = "0x151F7C75"
->>>>>>> 25fc7ac9
+RETURN_METHOD_SELECTOR = "0x151F7C75"