from collections import OrderedDict

import pytest

<<<<<<< HEAD
from pyteal import *
=======
import pyteal as pt
>>>>>>> 8aafebb4

from pyteal.compiler.subroutines import (
    findRecursionPoints,
    spillLocalSlotsDuringRecursion,
    resolveSubroutines,
)


def test_findRecursionPoints_empty():
    subroutines = dict()

    expected = dict()
    actual = findRecursionPoints(subroutines)
    assert actual == expected


def test_findRecursionPoints_none():
    def sub1Impl():
        return None

    def sub2Impl(a1):
        return None

    def sub3Impl(a1, a2, a3):
        return None

    subroutine1 = pt.SubroutineDefinition(sub1Impl, pt.TealType.uint64)
    subroutine2 = pt.SubroutineDefinition(sub2Impl, pt.TealType.bytes)
    subroutine3 = pt.SubroutineDefinition(sub3Impl, pt.TealType.none)

    subroutines = {
        subroutine1: {subroutine2, subroutine3},
        subroutine2: {subroutine3},
        subroutine3: set(),
    }

    expected = {
        subroutine1: set(),
        subroutine2: set(),
        subroutine3: set(),
    }

    actual = findRecursionPoints(subroutines)
    assert actual == expected


def test_findRecursionPoints_direct_recursion():
    def sub1Impl():
        return None

    def sub2Impl(a1):
        return None

    def sub3Impl(a1, a2, a3):
        return None

    subroutine1 = pt.SubroutineDefinition(sub1Impl, pt.TealType.uint64)
    subroutine2 = pt.SubroutineDefinition(sub2Impl, pt.TealType.bytes)
    subroutine3 = pt.SubroutineDefinition(sub3Impl, pt.TealType.none)

    subroutines = {
        subroutine1: {subroutine2, subroutine3},
        subroutine2: {subroutine2, subroutine3},
        subroutine3: set(),
    }

    expected = {
        subroutine1: set(),
        subroutine2: {subroutine2},
        subroutine3: set(),
    }

    actual = findRecursionPoints(subroutines)
    assert actual == expected


def test_findRecursionPoints_mutual_recursion():
    def sub1Impl():
        return None

    def sub2Impl(a1):
        return None

    def sub3Impl(a1, a2, a3):
        return None

    subroutine1 = pt.SubroutineDefinition(sub1Impl, pt.TealType.uint64)
    subroutine2 = pt.SubroutineDefinition(sub2Impl, pt.TealType.bytes)
    subroutine3 = pt.SubroutineDefinition(sub3Impl, pt.TealType.none)

    subroutines = {
        subroutine1: {subroutine2, subroutine3},
        subroutine2: {subroutine1, subroutine3},
        subroutine3: set(),
    }

    expected = {
        subroutine1: {subroutine2},
        subroutine2: {subroutine1},
        subroutine3: set(),
    }

    actual = findRecursionPoints(subroutines)
    assert actual == expected


def test_findRecursionPoints_direct_and_mutual_recursion():
    def sub1Impl():
        return None

    def sub2Impl(a1):
        return None

    def sub3Impl(a1, a2, a3):
        return None

    subroutine1 = pt.SubroutineDefinition(sub1Impl, pt.TealType.uint64)
    subroutine2 = pt.SubroutineDefinition(sub2Impl, pt.TealType.bytes)
    subroutine3 = pt.SubroutineDefinition(sub3Impl, pt.TealType.none)

    subroutines = {
        subroutine1: {subroutine2, subroutine3},
        subroutine2: {subroutine1, subroutine2, subroutine3},
        subroutine3: set(),
    }

    expected = {
        subroutine1: {subroutine2},
        subroutine2: {subroutine1, subroutine2},
        subroutine3: set(),
    }

    actual = findRecursionPoints(subroutines)
    assert actual == expected


def test_spillLocalSlotsDuringRecursion_no_subroutines():
    for version in (4, 5):
        l1Label = pt.LabelReference("l1")
        mainOps = [
            pt.TealOp(None, pt.Op.txn, "Fee"),
            pt.TealOp(None, pt.Op.int, 0),
            pt.TealOp(None, pt.Op.eq),
            pt.TealOp(None, pt.Op.bz, l1Label),
            pt.TealOp(None, pt.Op.int, 1),
            pt.TealOp(None, pt.Op.return_),
            pt.TealLabel(None, l1Label),
            pt.TealOp(None, pt.Op.int, 0),
            pt.TealOp(None, pt.Op.return_),
        ]

        subroutineMapping = {None: mainOps}

        subroutineGraph = dict()

        localSlots = {None: set()}

        spillLocalSlotsDuringRecursion(
            version, subroutineMapping, subroutineGraph, localSlots
        )

        assert mainOps == [
            pt.TealOp(None, pt.Op.txn, "Fee"),
            pt.TealOp(None, pt.Op.int, 0),
            pt.TealOp(None, pt.Op.eq),
            pt.TealOp(None, pt.Op.bz, l1Label),
            pt.TealOp(None, pt.Op.int, 1),
            pt.TealOp(None, pt.Op.return_),
            pt.TealLabel(None, l1Label),
            pt.TealOp(None, pt.Op.int, 0),
            pt.TealOp(None, pt.Op.return_),
        ]


def test_spillLocalSlotsDuringRecursion_1_subroutine_no_recursion():
    for version in (4, 5):
        subroutine = pt.SubroutineDefinition(lambda: None, pt.TealType.uint64)

        subroutineL1Label = pt.LabelReference("l1")
        subroutineOps = [
            pt.TealOp(None, pt.Op.store, 0),
            pt.TealOp(None, pt.Op.load, 0),
            pt.TealOp(None, pt.Op.int, 0),
            pt.TealOp(None, pt.Op.eq),
            pt.TealOp(None, pt.Op.bnz, subroutineL1Label),
            pt.TealOp(None, pt.Op.err),
            pt.TealLabel(None, subroutineL1Label),
            pt.TealOp(None, pt.Op.int, 1),
            pt.TealOp(None, pt.Op.retsub),
        ]

        l1Label = pt.LabelReference("l1")
        mainOps = [
            pt.TealOp(None, pt.Op.txn, "Fee"),
            pt.TealOp(None, pt.Op.int, 0),
            pt.TealOp(None, pt.Op.eq),
            pt.TealOp(None, pt.Op.bz, l1Label),
            pt.TealOp(None, pt.Op.int, 100),
            pt.TealOp(None, pt.Op.callsub, subroutine),
            pt.TealOp(None, pt.Op.return_),
            pt.TealLabel(None, l1Label),
            pt.TealOp(None, pt.Op.int, 0),
            pt.TealOp(None, pt.Op.return_),
        ]

        subroutineMapping = {None: mainOps, subroutine: subroutineOps}

        subroutineGraph = {subroutine: set()}

        localSlots = {None: set(), subroutine: {0}}

        spillLocalSlotsDuringRecursion(
            version, subroutineMapping, subroutineGraph, localSlots
        )

        assert subroutineMapping == {
            None: [
                pt.TealOp(None, pt.Op.txn, "Fee"),
                pt.TealOp(None, pt.Op.int, 0),
                pt.TealOp(None, pt.Op.eq),
                pt.TealOp(None, pt.Op.bz, l1Label),
                pt.TealOp(None, pt.Op.int, 100),
                pt.TealOp(None, pt.Op.callsub, subroutine),
                pt.TealOp(None, pt.Op.return_),
                pt.TealLabel(None, l1Label),
                pt.TealOp(None, pt.Op.int, 0),
                pt.TealOp(None, pt.Op.return_),
            ],
            subroutine: [
                pt.TealOp(None, pt.Op.store, 0),
                pt.TealOp(None, pt.Op.load, 0),
                pt.TealOp(None, pt.Op.int, 0),
                pt.TealOp(None, pt.Op.eq),
                pt.TealOp(None, pt.Op.bnz, subroutineL1Label),
                pt.TealOp(None, pt.Op.err),
                pt.TealLabel(None, subroutineL1Label),
                pt.TealOp(None, pt.Op.int, 1),
                pt.TealOp(None, pt.Op.retsub),
            ],
        }


def test_spillLocalSlotsDuringRecursion_1_subroutine_recursion_v4():
    def sub1Impl(a1):
        return None

    subroutine = pt.SubroutineDefinition(sub1Impl, pt.TealType.uint64)

    subroutineL1Label = pt.LabelReference("l1")
    subroutineOps = [
        pt.TealOp(None, pt.Op.store, 0),
        pt.TealOp(None, pt.Op.load, 0),
        pt.TealOp(None, pt.Op.int, 0),
        pt.TealOp(None, pt.Op.eq),
        pt.TealOp(None, pt.Op.bnz, subroutineL1Label),
        pt.TealOp(None, pt.Op.load, 0),
        pt.TealOp(None, pt.Op.int, 1),
        pt.TealOp(None, pt.Op.minus),
        pt.TealOp(None, pt.Op.callsub, subroutine),
        pt.TealOp(None, pt.Op.int, 1),
        pt.TealOp(None, pt.Op.add),
        pt.TealOp(None, pt.Op.retsub),
        pt.TealLabel(None, subroutineL1Label),
        pt.TealOp(None, pt.Op.int, 1),
        pt.TealOp(None, pt.Op.retsub),
    ]

    l1Label = pt.LabelReference("l1")
    mainOps = [
        pt.TealOp(None, pt.Op.txn, "Fee"),
        pt.TealOp(None, pt.Op.int, 0),
        pt.TealOp(None, pt.Op.eq),
        pt.TealOp(None, pt.Op.bz, l1Label),
        pt.TealOp(None, pt.Op.int, 100),
        pt.TealOp(None, pt.Op.callsub, subroutine),
        pt.TealOp(None, pt.Op.return_),
        pt.TealLabel(None, l1Label),
        pt.TealOp(None, pt.Op.int, 0),
        pt.TealOp(None, pt.Op.return_),
    ]

    subroutineMapping = {None: mainOps, subroutine: subroutineOps}

    subroutineGraph = {subroutine: {subroutine}}

    localSlots = {None: set(), subroutine: {0}}

    spillLocalSlotsDuringRecursion(4, subroutineMapping, subroutineGraph, localSlots)

    assert subroutineMapping == {
        None: [
            pt.TealOp(None, pt.Op.txn, "Fee"),
            pt.TealOp(None, pt.Op.int, 0),
            pt.TealOp(None, pt.Op.eq),
            pt.TealOp(None, pt.Op.bz, l1Label),
            pt.TealOp(None, pt.Op.int, 100),
            pt.TealOp(None, pt.Op.callsub, subroutine),
            pt.TealOp(None, pt.Op.return_),
            pt.TealLabel(None, l1Label),
            pt.TealOp(None, pt.Op.int, 0),
            pt.TealOp(None, pt.Op.return_),
        ],
        subroutine: [
            pt.TealOp(None, pt.Op.store, 0),
            pt.TealOp(None, pt.Op.load, 0),
            pt.TealOp(None, pt.Op.int, 0),
            pt.TealOp(None, pt.Op.eq),
            pt.TealOp(None, pt.Op.bnz, subroutineL1Label),
            pt.TealOp(None, pt.Op.load, 0),
            pt.TealOp(None, pt.Op.int, 1),
            pt.TealOp(None, pt.Op.minus),
            pt.TealOp(None, pt.Op.load, 0),
            pt.TealOp(None, pt.Op.dig, 1),
            pt.TealOp(None, pt.Op.callsub, subroutine),
            pt.TealOp(None, pt.Op.swap),
            pt.TealOp(None, pt.Op.store, 0),
            pt.TealOp(None, pt.Op.swap),
            pt.TealOp(None, pt.Op.pop),
            pt.TealOp(None, pt.Op.int, 1),
            pt.TealOp(None, pt.Op.add),
            pt.TealOp(None, pt.Op.retsub),
            pt.TealLabel(None, subroutineL1Label),
            pt.TealOp(None, pt.Op.int, 1),
            pt.TealOp(None, pt.Op.retsub),
        ],
    }


def test_spillLocalSlotsDuringRecursion_1_subroutine_recursion_v5():
    def sub1Impl(a1):
        return None

    subroutine = pt.SubroutineDefinition(sub1Impl, pt.TealType.uint64)

    subroutineL1Label = pt.LabelReference("l1")
    subroutineOps = [
        pt.TealOp(None, pt.Op.store, 0),
        pt.TealOp(None, pt.Op.load, 0),
        pt.TealOp(None, pt.Op.int, 0),
        pt.TealOp(None, pt.Op.eq),
        pt.TealOp(None, pt.Op.bnz, subroutineL1Label),
        pt.TealOp(None, pt.Op.load, 0),
        pt.TealOp(None, pt.Op.int, 1),
        pt.TealOp(None, pt.Op.minus),
        pt.TealOp(None, pt.Op.callsub, subroutine),
        pt.TealOp(None, pt.Op.int, 1),
        pt.TealOp(None, pt.Op.add),
        pt.TealOp(None, pt.Op.retsub),
        pt.TealLabel(None, subroutineL1Label),
        pt.TealOp(None, pt.Op.int, 1),
        pt.TealOp(None, pt.Op.retsub),
    ]

    l1Label = pt.LabelReference("l1")
    mainOps = [
        pt.TealOp(None, pt.Op.txn, "Fee"),
        pt.TealOp(None, pt.Op.int, 0),
        pt.TealOp(None, pt.Op.eq),
        pt.TealOp(None, pt.Op.bz, l1Label),
        pt.TealOp(None, pt.Op.int, 100),
        pt.TealOp(None, pt.Op.callsub, subroutine),
        pt.TealOp(None, pt.Op.return_),
        pt.TealLabel(None, l1Label),
        pt.TealOp(None, pt.Op.int, 0),
        pt.TealOp(None, pt.Op.return_),
    ]

    subroutineMapping = {None: mainOps, subroutine: subroutineOps}

    subroutineGraph = {subroutine: {subroutine}}

    localSlots = {None: set(), subroutine: {0}}

    spillLocalSlotsDuringRecursion(5, subroutineMapping, subroutineGraph, localSlots)

    assert subroutineMapping == {
        None: [
            pt.TealOp(None, pt.Op.txn, "Fee"),
            pt.TealOp(None, pt.Op.int, 0),
            pt.TealOp(None, pt.Op.eq),
            pt.TealOp(None, pt.Op.bz, l1Label),
            pt.TealOp(None, pt.Op.int, 100),
            pt.TealOp(None, pt.Op.callsub, subroutine),
            pt.TealOp(None, pt.Op.return_),
            pt.TealLabel(None, l1Label),
            pt.TealOp(None, pt.Op.int, 0),
            pt.TealOp(None, pt.Op.return_),
        ],
        subroutine: [
            pt.TealOp(None, pt.Op.store, 0),
            pt.TealOp(None, pt.Op.load, 0),
            pt.TealOp(None, pt.Op.int, 0),
            pt.TealOp(None, pt.Op.eq),
            pt.TealOp(None, pt.Op.bnz, subroutineL1Label),
            pt.TealOp(None, pt.Op.load, 0),
            pt.TealOp(None, pt.Op.int, 1),
            pt.TealOp(None, pt.Op.minus),
            pt.TealOp(None, pt.Op.load, 0),
            pt.TealOp(None, pt.Op.swap),
            pt.TealOp(None, pt.Op.callsub, subroutine),
            pt.TealOp(None, pt.Op.swap),
            pt.TealOp(None, pt.Op.store, 0),
            pt.TealOp(None, pt.Op.int, 1),
            pt.TealOp(None, pt.Op.add),
            pt.TealOp(None, pt.Op.retsub),
            pt.TealLabel(None, subroutineL1Label),
            pt.TealOp(None, pt.Op.int, 1),
            pt.TealOp(None, pt.Op.retsub),
        ],
    }


def test_spillLocalSlotsDuringRecursion_multiple_subroutines_no_recursion():
    for version in (4, 5):

        def sub1Impl(a1):
            return None

        def sub2Impl(a1, a2):
            return None

        def sub3Impl(a1, a2, a3):
            return None

        subroutine1 = pt.SubroutineDefinition(sub1Impl, pt.TealType.uint64)
        subroutine2 = pt.SubroutineDefinition(sub1Impl, pt.TealType.uint64)
        subroutine3 = pt.SubroutineDefinition(sub1Impl, pt.TealType.none)

        subroutine1L1Label = pt.LabelReference("l1")
        subroutine1Ops = [
            pt.TealOp(None, pt.Op.store, 0),
            pt.TealOp(None, pt.Op.load, 0),
            pt.TealOp(None, pt.Op.int, 0),
            pt.TealOp(None, pt.Op.eq),
            pt.TealOp(None, pt.Op.bnz, subroutine1L1Label),
            pt.TealOp(None, pt.Op.err),
            pt.TealLabel(None, subroutine1L1Label),
            pt.TealOp(None, pt.Op.int, 1),
            pt.TealOp(None, pt.Op.callsub, subroutine3),
            pt.TealOp(None, pt.Op.retsub),
        ]

        subroutine2L1Label = pt.LabelReference("l1")
        subroutine2Ops = [
            pt.TealOp(None, pt.Op.store, 1),
            pt.TealOp(None, pt.Op.load, 1),
            pt.TealOp(None, pt.Op.int, 0),
            pt.TealOp(None, pt.Op.eq),
            pt.TealOp(None, pt.Op.bnz, subroutine2L1Label),
            pt.TealOp(None, pt.Op.err),
            pt.TealLabel(None, subroutine2L1Label),
            pt.TealOp(None, pt.Op.int, 1),
            pt.TealOp(None, pt.Op.retsub),
        ]

        subroutine3Ops = [
            pt.TealOp(None, pt.Op.retsub),
        ]

        l1Label = pt.LabelReference("l1")
        mainOps = [
            pt.TealOp(None, pt.Op.txn, "Fee"),
            pt.TealOp(None, pt.Op.int, 0),
            pt.TealOp(None, pt.Op.eq),
            pt.TealOp(None, pt.Op.bz, l1Label),
            pt.TealOp(None, pt.Op.int, 100),
            pt.TealOp(None, pt.Op.callsub, subroutine1),
            pt.TealOp(None, pt.Op.return_),
            pt.TealLabel(None, l1Label),
            pt.TealOp(None, pt.Op.int, 101),
            pt.TealOp(None, pt.Op.callsub, subroutine2),
            pt.TealOp(None, pt.Op.return_),
        ]

        subroutineMapping = {
            None: mainOps,
            subroutine1: subroutine1Ops,
            subroutine2: subroutine2Ops,
            subroutine3: subroutine3Ops,
        }

        subroutineGraph = {
            subroutine1: {subroutine2},
            subroutine2: set(),
            subroutine3: set(),
        }

        localSlots = {None: set(), subroutine1: {0}, subroutine2: {1}, subroutine3: {}}

        spillLocalSlotsDuringRecursion(
            version, subroutineMapping, subroutineGraph, localSlots
        )

        assert subroutineMapping == {
            None: [
                pt.TealOp(None, pt.Op.txn, "Fee"),
                pt.TealOp(None, pt.Op.int, 0),
                pt.TealOp(None, pt.Op.eq),
                pt.TealOp(None, pt.Op.bz, l1Label),
                pt.TealOp(None, pt.Op.int, 100),
                pt.TealOp(None, pt.Op.callsub, subroutine1),
                pt.TealOp(None, pt.Op.return_),
                pt.TealLabel(None, l1Label),
                pt.TealOp(None, pt.Op.int, 101),
                pt.TealOp(None, pt.Op.callsub, subroutine2),
                pt.TealOp(None, pt.Op.return_),
            ],
            subroutine1: [
                pt.TealOp(None, pt.Op.store, 0),
                pt.TealOp(None, pt.Op.load, 0),
                pt.TealOp(None, pt.Op.int, 0),
                pt.TealOp(None, pt.Op.eq),
                pt.TealOp(None, pt.Op.bnz, subroutine1L1Label),
                pt.TealOp(None, pt.Op.err),
                pt.TealLabel(None, subroutine1L1Label),
                pt.TealOp(None, pt.Op.int, 1),
                pt.TealOp(None, pt.Op.callsub, subroutine3),
                pt.TealOp(None, pt.Op.retsub),
            ],
            subroutine2: [
                pt.TealOp(None, pt.Op.store, 1),
                pt.TealOp(None, pt.Op.load, 1),
                pt.TealOp(None, pt.Op.int, 0),
                pt.TealOp(None, pt.Op.eq),
                pt.TealOp(None, pt.Op.bnz, subroutine2L1Label),
                pt.TealOp(None, pt.Op.err),
                pt.TealLabel(None, subroutine2L1Label),
                pt.TealOp(None, pt.Op.int, 1),
                pt.TealOp(None, pt.Op.retsub),
            ],
            subroutine3: [
                pt.TealOp(None, pt.Op.retsub),
            ],
        }


def test_spillLocalSlotsDuringRecursion_multiple_subroutines_recursion_v4():
    def sub1Impl(a1):
        return None

    def sub2Impl(a1, a2):
        return None

    def sub3Impl(a1, a2, a3):
        return None

    subroutine1 = pt.SubroutineDefinition(sub1Impl, pt.TealType.uint64)
    subroutine2 = pt.SubroutineDefinition(sub1Impl, pt.TealType.uint64)
    subroutine3 = pt.SubroutineDefinition(sub1Impl, pt.TealType.none)

    subroutine1L1Label = pt.LabelReference("l1")
    subroutine1Ops = [
        pt.TealOp(None, pt.Op.store, 0),
        pt.TealOp(None, pt.Op.load, 0),
        pt.TealOp(None, pt.Op.int, 0),
        pt.TealOp(None, pt.Op.eq),
        pt.TealOp(None, pt.Op.bnz, subroutine1L1Label),
        pt.TealOp(None, pt.Op.load, 0),
        pt.TealOp(None, pt.Op.int, 1),
        pt.TealOp(None, pt.Op.minus),
        pt.TealOp(None, pt.Op.callsub, subroutine1),
        pt.TealOp(None, pt.Op.int, 1),
        pt.TealOp(None, pt.Op.add),
        pt.TealOp(None, pt.Op.retsub),
        pt.TealLabel(None, subroutine1L1Label),
        pt.TealOp(None, pt.Op.load, 255),
        pt.TealOp(None, pt.Op.retsub),
    ]

    subroutine2L1Label = pt.LabelReference("l1")
    subroutine2Ops = [
        pt.TealOp(None, pt.Op.store, 1),
        pt.TealOp(None, pt.Op.load, 1),
        pt.TealOp(None, pt.Op.int, 0),
        pt.TealOp(None, pt.Op.eq),
        pt.TealOp(None, pt.Op.bnz, subroutine2L1Label),
        pt.TealOp(None, pt.Op.load, 0),
        pt.TealOp(None, pt.Op.int, 1),
        pt.TealOp(None, pt.Op.minus),
        pt.TealOp(None, pt.Op.callsub, subroutine1),
        pt.TealOp(None, pt.Op.int, 1),
        pt.TealOp(None, pt.Op.add),
        pt.TealOp(None, pt.Op.retsub),
        pt.TealLabel(None, subroutine2L1Label),
        pt.TealOp(None, pt.Op.int, 1),
        pt.TealOp(None, pt.Op.retsub),
    ]

    subroutine3Ops = [
        pt.TealOp(None, pt.Op.callsub, subroutine3),
        pt.TealOp(None, pt.Op.retsub),
    ]

    l1Label = pt.LabelReference("l1")
    mainOps = [
        pt.TealOp(None, pt.Op.int, 1),
        pt.TealOp(None, pt.Op.store, 255),
        pt.TealOp(None, pt.Op.txn, "Fee"),
        pt.TealOp(None, pt.Op.int, 0),
        pt.TealOp(None, pt.Op.eq),
        pt.TealOp(None, pt.Op.bz, l1Label),
        pt.TealOp(None, pt.Op.int, 100),
        pt.TealOp(None, pt.Op.callsub, subroutine1),
        pt.TealOp(None, pt.Op.return_),
        pt.TealLabel(None, l1Label),
        pt.TealOp(None, pt.Op.int, 101),
        pt.TealOp(None, pt.Op.callsub, subroutine2),
        pt.TealOp(None, pt.Op.return_),
        pt.TealOp(None, pt.Op.callsub, subroutine3),
    ]

    subroutineMapping = {
        None: mainOps,
        subroutine1: subroutine1Ops,
        subroutine2: subroutine2Ops,
        subroutine3: subroutine3Ops,
    }

    subroutineGraph = {
        subroutine1: {subroutine1},
        subroutine2: {subroutine1},
        subroutine3: {subroutine3},
    }

    localSlots = {None: set(), subroutine1: {0}, subroutine2: {1}, subroutine3: {}}

    spillLocalSlotsDuringRecursion(4, subroutineMapping, subroutineGraph, localSlots)

    assert subroutineMapping == {
        None: [
            pt.TealOp(None, pt.Op.int, 1),
            pt.TealOp(None, pt.Op.store, 255),
            pt.TealOp(None, pt.Op.txn, "Fee"),
            pt.TealOp(None, pt.Op.int, 0),
            pt.TealOp(None, pt.Op.eq),
            pt.TealOp(None, pt.Op.bz, l1Label),
            pt.TealOp(None, pt.Op.int, 100),
            pt.TealOp(None, pt.Op.callsub, subroutine1),
            pt.TealOp(None, pt.Op.return_),
            pt.TealLabel(None, l1Label),
            pt.TealOp(None, pt.Op.int, 101),
            pt.TealOp(None, pt.Op.callsub, subroutine2),
            pt.TealOp(None, pt.Op.return_),
            pt.TealOp(None, pt.Op.callsub, subroutine3),
        ],
        subroutine1: [
            pt.TealOp(None, pt.Op.store, 0),
            pt.TealOp(None, pt.Op.load, 0),
            pt.TealOp(None, pt.Op.int, 0),
            pt.TealOp(None, pt.Op.eq),
            pt.TealOp(None, pt.Op.bnz, subroutine1L1Label),
            pt.TealOp(None, pt.Op.load, 0),
            pt.TealOp(None, pt.Op.int, 1),
            pt.TealOp(None, pt.Op.minus),
            pt.TealOp(None, pt.Op.load, 0),
            pt.TealOp(None, pt.Op.dig, 1),
            pt.TealOp(None, pt.Op.callsub, subroutine1),
            pt.TealOp(None, pt.Op.swap),
            pt.TealOp(None, pt.Op.store, 0),
            pt.TealOp(None, pt.Op.swap),
            pt.TealOp(None, pt.Op.pop),
            pt.TealOp(None, pt.Op.int, 1),
            pt.TealOp(None, pt.Op.add),
            pt.TealOp(None, pt.Op.retsub),
            pt.TealLabel(None, subroutine1L1Label),
            pt.TealOp(None, pt.Op.load, 255),
            pt.TealOp(None, pt.Op.retsub),
        ],
        subroutine2: [
            pt.TealOp(None, pt.Op.store, 1),
            pt.TealOp(None, pt.Op.load, 1),
            pt.TealOp(None, pt.Op.int, 0),
            pt.TealOp(None, pt.Op.eq),
            pt.TealOp(None, pt.Op.bnz, subroutine2L1Label),
            pt.TealOp(None, pt.Op.load, 0),
            pt.TealOp(None, pt.Op.int, 1),
            pt.TealOp(None, pt.Op.minus),
            pt.TealOp(None, pt.Op.callsub, subroutine1),
            pt.TealOp(None, pt.Op.int, 1),
            pt.TealOp(None, pt.Op.add),
            pt.TealOp(None, pt.Op.retsub),
            pt.TealLabel(None, subroutine2L1Label),
            pt.TealOp(None, pt.Op.int, 1),
            pt.TealOp(None, pt.Op.retsub),
        ],
        subroutine3: [
            pt.TealOp(None, pt.Op.callsub, subroutine3),
            pt.TealOp(None, pt.Op.retsub),
        ],
    }


def test_spillLocalSlotsDuringRecursion_multiple_subroutines_recursion_v5():
    def sub1Impl(a1):
        return None

    def sub2Impl(a1, a2):
        return None

    def sub3Impl(a1, a2, a3):
        return None

    subroutine1 = pt.SubroutineDefinition(sub1Impl, pt.TealType.uint64)
    subroutine2 = pt.SubroutineDefinition(sub1Impl, pt.TealType.uint64)
    subroutine3 = pt.SubroutineDefinition(sub1Impl, pt.TealType.none)

    subroutine1L1Label = pt.LabelReference("l1")
    subroutine1Ops = [
        pt.TealOp(None, pt.Op.store, 0),
        pt.TealOp(None, pt.Op.load, 0),
        pt.TealOp(None, pt.Op.int, 0),
        pt.TealOp(None, pt.Op.eq),
        pt.TealOp(None, pt.Op.bnz, subroutine1L1Label),
        pt.TealOp(None, pt.Op.load, 0),
        pt.TealOp(None, pt.Op.int, 1),
        pt.TealOp(None, pt.Op.minus),
        pt.TealOp(None, pt.Op.callsub, subroutine1),
        pt.TealOp(None, pt.Op.int, 1),
        pt.TealOp(None, pt.Op.add),
        pt.TealOp(None, pt.Op.retsub),
        pt.TealLabel(None, subroutine1L1Label),
        pt.TealOp(None, pt.Op.load, 255),
        pt.TealOp(None, pt.Op.retsub),
    ]

    subroutine2L1Label = pt.LabelReference("l1")
    subroutine2Ops = [
        pt.TealOp(None, pt.Op.store, 1),
        pt.TealOp(None, pt.Op.load, 1),
        pt.TealOp(None, pt.Op.int, 0),
        pt.TealOp(None, pt.Op.eq),
        pt.TealOp(None, pt.Op.bnz, subroutine2L1Label),
        pt.TealOp(None, pt.Op.load, 0),
        pt.TealOp(None, pt.Op.int, 1),
        pt.TealOp(None, pt.Op.minus),
        pt.TealOp(None, pt.Op.callsub, subroutine1),
        pt.TealOp(None, pt.Op.int, 1),
        pt.TealOp(None, pt.Op.add),
        pt.TealOp(None, pt.Op.retsub),
        pt.TealLabel(None, subroutine2L1Label),
        pt.TealOp(None, pt.Op.int, 1),
        pt.TealOp(None, pt.Op.retsub),
    ]

    subroutine3Ops = [
        pt.TealOp(None, pt.Op.callsub, subroutine3),
        pt.TealOp(None, pt.Op.retsub),
    ]

    l1Label = pt.LabelReference("l1")
    mainOps = [
        pt.TealOp(None, pt.Op.int, 1),
        pt.TealOp(None, pt.Op.store, 255),
        pt.TealOp(None, pt.Op.txn, "Fee"),
        pt.TealOp(None, pt.Op.int, 0),
        pt.TealOp(None, pt.Op.eq),
        pt.TealOp(None, pt.Op.bz, l1Label),
        pt.TealOp(None, pt.Op.int, 100),
        pt.TealOp(None, pt.Op.callsub, subroutine1),
        pt.TealOp(None, pt.Op.return_),
        pt.TealLabel(None, l1Label),
        pt.TealOp(None, pt.Op.int, 101),
        pt.TealOp(None, pt.Op.callsub, subroutine2),
        pt.TealOp(None, pt.Op.return_),
        pt.TealOp(None, pt.Op.callsub, subroutine3),
    ]

    subroutineMapping = {
        None: mainOps,
        subroutine1: subroutine1Ops,
        subroutine2: subroutine2Ops,
        subroutine3: subroutine3Ops,
    }

    subroutineGraph = {
        subroutine1: {subroutine1},
        subroutine2: {subroutine1},
        subroutine3: {subroutine3},
    }

    localSlots = {None: set(), subroutine1: {0}, subroutine2: {1}, subroutine3: {}}

    spillLocalSlotsDuringRecursion(5, subroutineMapping, subroutineGraph, localSlots)

    assert subroutineMapping == {
        None: [
            pt.TealOp(None, pt.Op.int, 1),
            pt.TealOp(None, pt.Op.store, 255),
            pt.TealOp(None, pt.Op.txn, "Fee"),
            pt.TealOp(None, pt.Op.int, 0),
            pt.TealOp(None, pt.Op.eq),
            pt.TealOp(None, pt.Op.bz, l1Label),
            pt.TealOp(None, pt.Op.int, 100),
            pt.TealOp(None, pt.Op.callsub, subroutine1),
            pt.TealOp(None, pt.Op.return_),
            pt.TealLabel(None, l1Label),
            pt.TealOp(None, pt.Op.int, 101),
            pt.TealOp(None, pt.Op.callsub, subroutine2),
            pt.TealOp(None, pt.Op.return_),
            pt.TealOp(None, pt.Op.callsub, subroutine3),
        ],
        subroutine1: [
            pt.TealOp(None, pt.Op.store, 0),
            pt.TealOp(None, pt.Op.load, 0),
            pt.TealOp(None, pt.Op.int, 0),
            pt.TealOp(None, pt.Op.eq),
            pt.TealOp(None, pt.Op.bnz, subroutine1L1Label),
            pt.TealOp(None, pt.Op.load, 0),
            pt.TealOp(None, pt.Op.int, 1),
            pt.TealOp(None, pt.Op.minus),
            pt.TealOp(None, pt.Op.load, 0),
            pt.TealOp(None, pt.Op.swap),
            pt.TealOp(None, pt.Op.callsub, subroutine1),
            pt.TealOp(None, pt.Op.swap),
            pt.TealOp(None, pt.Op.store, 0),
            pt.TealOp(None, pt.Op.int, 1),
            pt.TealOp(None, pt.Op.add),
            pt.TealOp(None, pt.Op.retsub),
            pt.TealLabel(None, subroutine1L1Label),
            pt.TealOp(None, pt.Op.load, 255),
            pt.TealOp(None, pt.Op.retsub),
        ],
        subroutine2: [
            pt.TealOp(None, pt.Op.store, 1),
            pt.TealOp(None, pt.Op.load, 1),
            pt.TealOp(None, pt.Op.int, 0),
            pt.TealOp(None, pt.Op.eq),
            pt.TealOp(None, pt.Op.bnz, subroutine2L1Label),
            pt.TealOp(None, pt.Op.load, 0),
            pt.TealOp(None, pt.Op.int, 1),
            pt.TealOp(None, pt.Op.minus),
            pt.TealOp(None, pt.Op.callsub, subroutine1),
            pt.TealOp(None, pt.Op.int, 1),
            pt.TealOp(None, pt.Op.add),
            pt.TealOp(None, pt.Op.retsub),
            pt.TealLabel(None, subroutine2L1Label),
            pt.TealOp(None, pt.Op.int, 1),
            pt.TealOp(None, pt.Op.retsub),
        ],
        subroutine3: [
            pt.TealOp(None, pt.Op.callsub, subroutine3),
            pt.TealOp(None, pt.Op.retsub),
        ],
    }


def test_spillLocalSlotsDuringRecursion_recursive_many_args_no_return_v4():
    def subImpl(a1, a2, a3):
        return None

    subroutine = pt.SubroutineDefinition(subImpl, pt.TealType.none)

    subroutineOps = [
        pt.TealOp(None, pt.Op.store, 0),
        pt.TealOp(None, pt.Op.store, 1),
        pt.TealOp(None, pt.Op.store, 2),
        pt.TealOp(None, pt.Op.int, 1),
        pt.TealOp(None, pt.Op.int, 2),
        pt.TealOp(None, pt.Op.int, 3),
        pt.TealOp(None, pt.Op.callsub, subroutine),
        pt.TealOp(None, pt.Op.retsub),
    ]

    mainOps = [
        pt.TealOp(None, pt.Op.int, 1),
        pt.TealOp(None, pt.Op.int, 2),
        pt.TealOp(None, pt.Op.int, 3),
        pt.TealOp(None, pt.Op.callsub, subroutine),
        pt.TealOp(None, pt.Op.int, 1),
        pt.TealOp(None, pt.Op.return_),
    ]

    subroutineMapping = {
        None: mainOps,
        subroutine: subroutineOps,
    }

    subroutineGraph = {
        subroutine: {subroutine},
    }

    localSlots = {None: set(), subroutine: {0, 1, 2}}

    spillLocalSlotsDuringRecursion(4, subroutineMapping, subroutineGraph, localSlots)

    assert subroutineMapping == {
        None: [
            pt.TealOp(None, pt.Op.int, 1),
            pt.TealOp(None, pt.Op.int, 2),
            pt.TealOp(None, pt.Op.int, 3),
            pt.TealOp(None, pt.Op.callsub, subroutine),
            pt.TealOp(None, pt.Op.int, 1),
            pt.TealOp(None, pt.Op.return_),
        ],
        subroutine: [
            pt.TealOp(None, pt.Op.store, 0),
            pt.TealOp(None, pt.Op.store, 1),
            pt.TealOp(None, pt.Op.store, 2),
            pt.TealOp(None, pt.Op.int, 1),
            pt.TealOp(None, pt.Op.int, 2),
            pt.TealOp(None, pt.Op.int, 3),
            pt.TealOp(None, pt.Op.load, 0),
            pt.TealOp(None, pt.Op.load, 1),
            pt.TealOp(None, pt.Op.load, 2),
            pt.TealOp(None, pt.Op.dig, 5),
            pt.TealOp(None, pt.Op.dig, 5),
            pt.TealOp(None, pt.Op.dig, 5),
            pt.TealOp(None, pt.Op.callsub, subroutine),
            pt.TealOp(None, pt.Op.store, 2),
            pt.TealOp(None, pt.Op.store, 1),
            pt.TealOp(None, pt.Op.store, 0),
            pt.TealOp(None, pt.Op.pop),
            pt.TealOp(None, pt.Op.pop),
            pt.TealOp(None, pt.Op.pop),
            pt.TealOp(None, pt.Op.retsub),
        ],
    }


def test_spillLocalSlotsDuringRecursion_recursive_many_args_no_return_v5():
    def subImpl(a1, a2, a3):
        return None

    subroutine = pt.SubroutineDefinition(subImpl, pt.TealType.none)

    subroutineOps = [
        pt.TealOp(None, pt.Op.store, 0),
        pt.TealOp(None, pt.Op.store, 1),
        pt.TealOp(None, pt.Op.store, 2),
        pt.TealOp(None, pt.Op.int, 1),
        pt.TealOp(None, pt.Op.int, 2),
        pt.TealOp(None, pt.Op.int, 3),
        pt.TealOp(None, pt.Op.callsub, subroutine),
        pt.TealOp(None, pt.Op.retsub),
    ]

    mainOps = [
        pt.TealOp(None, pt.Op.int, 1),
        pt.TealOp(None, pt.Op.int, 2),
        pt.TealOp(None, pt.Op.int, 3),
        pt.TealOp(None, pt.Op.callsub, subroutine),
        pt.TealOp(None, pt.Op.int, 1),
        pt.TealOp(None, pt.Op.return_),
    ]

    subroutineMapping = {
        None: mainOps,
        subroutine: subroutineOps,
    }

    subroutineGraph = {
        subroutine: {subroutine},
    }

    localSlots = {None: set(), subroutine: {0, 1, 2}}

    spillLocalSlotsDuringRecursion(5, subroutineMapping, subroutineGraph, localSlots)

    assert subroutineMapping == {
        None: [
            pt.TealOp(None, pt.Op.int, 1),
            pt.TealOp(None, pt.Op.int, 2),
            pt.TealOp(None, pt.Op.int, 3),
            pt.TealOp(None, pt.Op.callsub, subroutine),
            pt.TealOp(None, pt.Op.int, 1),
            pt.TealOp(None, pt.Op.return_),
        ],
        subroutine: [
            pt.TealOp(None, pt.Op.store, 0),
            pt.TealOp(None, pt.Op.store, 1),
            pt.TealOp(None, pt.Op.store, 2),
            pt.TealOp(None, pt.Op.int, 1),
            pt.TealOp(None, pt.Op.int, 2),
            pt.TealOp(None, pt.Op.int, 3),
            pt.TealOp(None, pt.Op.load, 0),
            pt.TealOp(None, pt.Op.load, 1),
            pt.TealOp(None, pt.Op.load, 2),
            pt.TealOp(None, pt.Op.uncover, 5),
            pt.TealOp(None, pt.Op.uncover, 5),
            pt.TealOp(None, pt.Op.uncover, 5),
            pt.TealOp(None, pt.Op.callsub, subroutine),
            pt.TealOp(None, pt.Op.store, 2),
            pt.TealOp(None, pt.Op.store, 1),
            pt.TealOp(None, pt.Op.store, 0),
            pt.TealOp(None, pt.Op.retsub),
        ],
    }


def test_spillLocalSlotsDuringRecursion_recursive_many_args_return_v4():
    def subImpl(a1, a2, a3):
        return None

    subroutine = pt.SubroutineDefinition(subImpl, pt.TealType.uint64)

    subroutineOps = [
        pt.TealOp(None, pt.Op.store, 0),
        pt.TealOp(None, pt.Op.store, 1),
        pt.TealOp(None, pt.Op.store, 2),
        pt.TealOp(None, pt.Op.int, 1),
        pt.TealOp(None, pt.Op.int, 2),
        pt.TealOp(None, pt.Op.int, 3),
        pt.TealOp(None, pt.Op.callsub, subroutine),
        pt.TealOp(None, pt.Op.retsub),
    ]

    mainOps = [
        pt.TealOp(None, pt.Op.int, 1),
        pt.TealOp(None, pt.Op.int, 2),
        pt.TealOp(None, pt.Op.int, 3),
        pt.TealOp(None, pt.Op.callsub, subroutine),
        pt.TealOp(None, pt.Op.return_),
    ]

    subroutineMapping = {
        None: mainOps,
        subroutine: subroutineOps,
    }

    subroutineGraph = {
        subroutine: {subroutine},
    }

    localSlots = {None: set(), subroutine: {0, 1, 2}}

    spillLocalSlotsDuringRecursion(4, subroutineMapping, subroutineGraph, localSlots)

    assert subroutineMapping == {
        None: [
            pt.TealOp(None, pt.Op.int, 1),
            pt.TealOp(None, pt.Op.int, 2),
            pt.TealOp(None, pt.Op.int, 3),
            pt.TealOp(None, pt.Op.callsub, subroutine),
            pt.TealOp(None, pt.Op.return_),
        ],
        subroutine: [
            pt.TealOp(None, pt.Op.store, 0),
            pt.TealOp(None, pt.Op.store, 1),
            pt.TealOp(None, pt.Op.store, 2),
            pt.TealOp(None, pt.Op.int, 1),
            pt.TealOp(None, pt.Op.int, 2),
            pt.TealOp(None, pt.Op.int, 3),
            pt.TealOp(None, pt.Op.load, 0),
            pt.TealOp(None, pt.Op.load, 1),
            pt.TealOp(None, pt.Op.load, 2),
            pt.TealOp(None, pt.Op.dig, 5),
            pt.TealOp(None, pt.Op.dig, 5),
            pt.TealOp(None, pt.Op.dig, 5),
            pt.TealOp(None, pt.Op.callsub, subroutine),
            pt.TealOp(None, pt.Op.store, 0),
            pt.TealOp(None, pt.Op.store, 2),
            pt.TealOp(None, pt.Op.store, 1),
            pt.TealOp(None, pt.Op.load, 0),
            pt.TealOp(None, pt.Op.swap),
            pt.TealOp(None, pt.Op.store, 0),
            pt.TealOp(None, pt.Op.swap),
            pt.TealOp(None, pt.Op.pop),
            pt.TealOp(None, pt.Op.swap),
            pt.TealOp(None, pt.Op.pop),
            pt.TealOp(None, pt.Op.swap),
            pt.TealOp(None, pt.Op.pop),
            pt.TealOp(None, pt.Op.retsub),
        ],
    }


def test_spillLocalSlotsDuringRecursion_recursive_many_args_return_v5():
    def subImpl(a1, a2, a3):
        return None

    subroutine = pt.SubroutineDefinition(subImpl, pt.TealType.uint64)

    subroutineOps = [
        pt.TealOp(None, pt.Op.store, 0),
        pt.TealOp(None, pt.Op.store, 1),
        pt.TealOp(None, pt.Op.store, 2),
        pt.TealOp(None, pt.Op.int, 1),
        pt.TealOp(None, pt.Op.int, 2),
        pt.TealOp(None, pt.Op.int, 3),
        pt.TealOp(None, pt.Op.callsub, subroutine),
        pt.TealOp(None, pt.Op.retsub),
    ]

    mainOps = [
        pt.TealOp(None, pt.Op.int, 1),
        pt.TealOp(None, pt.Op.int, 2),
        pt.TealOp(None, pt.Op.int, 3),
        pt.TealOp(None, pt.Op.callsub, subroutine),
        pt.TealOp(None, pt.Op.return_),
    ]

    subroutineMapping = {
        None: mainOps,
        subroutine: subroutineOps,
    }

    subroutineGraph = {
        subroutine: {subroutine},
    }

    localSlots = {None: set(), subroutine: {0, 1, 2}}

    spillLocalSlotsDuringRecursion(5, subroutineMapping, subroutineGraph, localSlots)

    assert subroutineMapping == {
        None: [
            pt.TealOp(None, pt.Op.int, 1),
            pt.TealOp(None, pt.Op.int, 2),
            pt.TealOp(None, pt.Op.int, 3),
            pt.TealOp(None, pt.Op.callsub, subroutine),
            pt.TealOp(None, pt.Op.return_),
        ],
        subroutine: [
            pt.TealOp(None, pt.Op.store, 0),
            pt.TealOp(None, pt.Op.store, 1),
            pt.TealOp(None, pt.Op.store, 2),
            pt.TealOp(None, pt.Op.int, 1),
            pt.TealOp(None, pt.Op.int, 2),
            pt.TealOp(None, pt.Op.int, 3),
            pt.TealOp(None, pt.Op.load, 0),
            pt.TealOp(None, pt.Op.load, 1),
            pt.TealOp(None, pt.Op.load, 2),
            pt.TealOp(None, pt.Op.uncover, 5),
            pt.TealOp(None, pt.Op.uncover, 5),
            pt.TealOp(None, pt.Op.uncover, 5),
            pt.TealOp(None, pt.Op.callsub, subroutine),
            pt.TealOp(None, pt.Op.cover, 3),
            pt.TealOp(None, pt.Op.store, 2),
            pt.TealOp(None, pt.Op.store, 1),
            pt.TealOp(None, pt.Op.store, 0),
            pt.TealOp(None, pt.Op.retsub),
        ],
    }


def test_spillLocalSlotsDuringRecursion_recursive_more_args_than_slots_v5():
    def subImpl(a1, a2, a3):
        return None

    subroutine = pt.SubroutineDefinition(subImpl, pt.TealType.uint64)

    subroutineOps = [
        pt.TealOp(None, pt.Op.store, 0),
        pt.TealOp(None, pt.Op.store, 1),
        pt.TealOp(None, pt.Op.pop),
        pt.TealOp(None, pt.Op.int, 1),
        pt.TealOp(None, pt.Op.int, 2),
        pt.TealOp(None, pt.Op.int, 3),
        pt.TealOp(None, pt.Op.callsub, subroutine),
        pt.TealOp(None, pt.Op.retsub),
    ]

    mainOps = [
        pt.TealOp(None, pt.Op.int, 1),
        pt.TealOp(None, pt.Op.int, 2),
        pt.TealOp(None, pt.Op.int, 3),
        pt.TealOp(None, pt.Op.callsub, subroutine),
        pt.TealOp(None, pt.Op.return_),
    ]

    subroutineMapping = {
        None: mainOps,
        subroutine: subroutineOps,
    }

    subroutineGraph = {
        subroutine: {subroutine},
    }

    localSlots = {None: set(), subroutine: {0, 1}}

    spillLocalSlotsDuringRecursion(5, subroutineMapping, subroutineGraph, localSlots)

    assert subroutineMapping == {
        None: [
            pt.TealOp(None, pt.Op.int, 1),
            pt.TealOp(None, pt.Op.int, 2),
            pt.TealOp(None, pt.Op.int, 3),
            pt.TealOp(None, pt.Op.callsub, subroutine),
            pt.TealOp(None, pt.Op.return_),
        ],
        subroutine: [
            pt.TealOp(None, pt.Op.store, 0),
            pt.TealOp(None, pt.Op.store, 1),
            pt.TealOp(None, pt.Op.pop),
            pt.TealOp(None, pt.Op.int, 1),
            pt.TealOp(None, pt.Op.int, 2),
            pt.TealOp(None, pt.Op.int, 3),
            pt.TealOp(None, pt.Op.load, 0),
            pt.TealOp(None, pt.Op.cover, 3),
            pt.TealOp(None, pt.Op.load, 1),
            pt.TealOp(None, pt.Op.cover, 3),
            pt.TealOp(None, pt.Op.callsub, subroutine),
            pt.TealOp(None, pt.Op.cover, 2),
            pt.TealOp(None, pt.Op.store, 1),
            pt.TealOp(None, pt.Op.store, 0),
            pt.TealOp(None, pt.Op.retsub),
        ],
    }


def test_spillLocalSlotsDuringRecursion_recursive_more_slots_than_args_v5():
    def subImpl(a1, a2, a3):
        return None

    subroutine = pt.SubroutineDefinition(subImpl, pt.TealType.uint64)

    subroutineOps = [
        pt.TealOp(None, pt.Op.store, 0),
        pt.TealOp(None, pt.Op.store, 1),
        pt.TealOp(None, pt.Op.store, 2),
        pt.TealOp(None, pt.Op.int, 10),
        pt.TealOp(None, pt.Op.store, 3),
        pt.TealOp(None, pt.Op.int, 1),
        pt.TealOp(None, pt.Op.int, 2),
        pt.TealOp(None, pt.Op.int, 3),
        pt.TealOp(None, pt.Op.callsub, subroutine),
        pt.TealOp(None, pt.Op.retsub),
    ]

    mainOps = [
        pt.TealOp(None, pt.Op.int, 1),
        pt.TealOp(None, pt.Op.int, 2),
        pt.TealOp(None, pt.Op.int, 3),
        pt.TealOp(None, pt.Op.callsub, subroutine),
        pt.TealOp(None, pt.Op.return_),
    ]

    subroutineMapping = {
        None: mainOps,
        subroutine: subroutineOps,
    }

    subroutineGraph = {
        subroutine: {subroutine},
    }

    localSlots = {None: set(), subroutine: {0, 1, 2, 3}}

    spillLocalSlotsDuringRecursion(5, subroutineMapping, subroutineGraph, localSlots)

    assert subroutineMapping == {
        None: [
            pt.TealOp(None, pt.Op.int, 1),
            pt.TealOp(None, pt.Op.int, 2),
            pt.TealOp(None, pt.Op.int, 3),
            pt.TealOp(None, pt.Op.callsub, subroutine),
            pt.TealOp(None, pt.Op.return_),
        ],
        subroutine: [
            pt.TealOp(None, pt.Op.store, 0),
            pt.TealOp(None, pt.Op.store, 1),
            pt.TealOp(None, pt.Op.store, 2),
            pt.TealOp(None, pt.Op.int, 10),
            pt.TealOp(None, pt.Op.store, 3),
            pt.TealOp(None, pt.Op.int, 1),
            pt.TealOp(None, pt.Op.int, 2),
            pt.TealOp(None, pt.Op.int, 3),
            pt.TealOp(None, pt.Op.load, 0),
            pt.TealOp(None, pt.Op.load, 1),
            pt.TealOp(None, pt.Op.load, 2),
            pt.TealOp(None, pt.Op.load, 3),
            pt.TealOp(None, pt.Op.uncover, 6),
            pt.TealOp(None, pt.Op.uncover, 6),
            pt.TealOp(None, pt.Op.uncover, 6),
            pt.TealOp(None, pt.Op.callsub, subroutine),
            pt.TealOp(None, pt.Op.cover, 4),
            pt.TealOp(None, pt.Op.store, 3),
            pt.TealOp(None, pt.Op.store, 2),
            pt.TealOp(None, pt.Op.store, 1),
            pt.TealOp(None, pt.Op.store, 0),
            pt.TealOp(None, pt.Op.retsub),
        ],
    }


def test_spillLocalSlotsDuringRecursion_recursive_with_scratchvar():
    # modifying test_spillLocalSlotsDuringRecursion_multiple_subroutines_no_recursion()
    # to be recursive and fail due to by-ref args
    def sub1Impl(a1):
        return None

    def sub2Impl(a1, a2: pt.ScratchVar):
        return None

    def sub3Impl(a1, a2, a3):
        return None

    subroutine1 = pt.SubroutineDefinition(sub1Impl, pt.TealType.uint64)
    subroutine2 = pt.SubroutineDefinition(sub2Impl, pt.TealType.uint64)
    subroutine3 = pt.SubroutineDefinition(sub3Impl, pt.TealType.none)

    subroutine1L1Label = pt.LabelReference("l1")
    subroutine1Ops = [
        pt.TealOp(None, pt.Op.store, 0),
        pt.TealOp(None, pt.Op.load, 0),
        pt.TealOp(None, pt.Op.int, 0),
        pt.TealOp(None, pt.Op.eq),
        pt.TealOp(None, pt.Op.bnz, subroutine1L1Label),
        pt.TealOp(None, pt.Op.err),
        pt.TealLabel(None, subroutine1L1Label),
        pt.TealOp(None, pt.Op.int, 1),
        pt.TealOp(None, pt.Op.callsub, subroutine3),
        pt.TealOp(None, pt.Op.retsub),
    ]

    subroutine2L1Label = pt.LabelReference("l1")
    subroutine2Ops = [
        pt.TealOp(None, pt.Op.store, 1),
        pt.TealOp(None, pt.Op.load, 1),
        pt.TealOp(None, pt.Op.int, 0),
        pt.TealOp(None, pt.Op.eq),
        pt.TealOp(None, pt.Op.bnz, subroutine2L1Label),
        pt.TealOp(None, pt.Op.err),
        pt.TealLabel(None, subroutine2L1Label),
        pt.TealOp(None, pt.Op.int, 1),
        pt.TealOp(None, pt.Op.retsub),
    ]

    subroutine3Ops = [
        pt.TealOp(None, pt.Op.retsub),
    ]

    l1Label = pt.LabelReference("l1")
    mainOps = [
        pt.TealOp(None, pt.Op.txn, "Fee"),
        pt.TealOp(None, pt.Op.int, 0),
        pt.TealOp(None, pt.Op.eq),
        pt.TealOp(None, pt.Op.bz, l1Label),
        pt.TealOp(None, pt.Op.int, 100),
        pt.TealOp(None, pt.Op.callsub, subroutine1),
        pt.TealOp(None, pt.Op.return_),
        pt.TealLabel(None, l1Label),
        pt.TealOp(None, pt.Op.int, 101),
        pt.TealOp(None, pt.Op.callsub, subroutine2),
        pt.TealOp(None, pt.Op.return_),
    ]

    subroutineMapping = {
        None: mainOps,
        subroutine1: subroutine1Ops,
        subroutine2: subroutine2Ops,
        subroutine3: subroutine3Ops,
    }

    subroutineGraph = {
        subroutine1: {subroutine2},
        subroutine2: {subroutine1},
        subroutine3: set(),
    }

    localSlots = {None: set(), subroutine1: {0}, subroutine2: {1}, subroutine3: {}}

    with pytest.raises(pt.TealInputError) as tie:
        spillLocalSlotsDuringRecursion(
            5, subroutineMapping, subroutineGraph, localSlots
        )

    assert (
        "ScratchVar arguments not allowed in recursive subroutines, but a recursive call-path was detected: sub2Impl()-->sub1Impl()-->sub2Impl()"
        in str(tie)
    )


def test_resolveSubroutines():
    def sub1Impl(a1):
        return None

    def sub2Impl(a1, a2):
        return None

    def sub3Impl(a1, a2, a3):
        return None

    subroutine1 = pt.SubroutineDefinition(sub1Impl, pt.TealType.uint64)
    subroutine2 = pt.SubroutineDefinition(sub2Impl, pt.TealType.uint64)
    subroutine3 = pt.SubroutineDefinition(sub3Impl, pt.TealType.none)

    subroutine1L1Label = pt.LabelReference("l1")
    subroutine1Ops = [
        pt.TealOp(None, pt.Op.store, 0),
        pt.TealOp(None, pt.Op.load, 0),
        pt.TealOp(None, pt.Op.int, 0),
        pt.TealOp(None, pt.Op.eq),
        pt.TealOp(None, pt.Op.bnz, subroutine1L1Label),
        pt.TealOp(None, pt.Op.load, 0),
        pt.TealOp(None, pt.Op.int, 1),
        pt.TealOp(None, pt.Op.minus),
        pt.TealOp(None, pt.Op.load, 0),
        pt.TealOp(None, pt.Op.dig, 1),
        pt.TealOp(None, pt.Op.callsub, subroutine1),
        pt.TealOp(None, pt.Op.swap),
        pt.TealOp(None, pt.Op.store, 0),
        pt.TealOp(None, pt.Op.swap),
        pt.TealOp(None, pt.Op.pop),
        pt.TealOp(None, pt.Op.int, 1),
        pt.TealOp(None, pt.Op.add),
        pt.TealOp(None, pt.Op.retsub),
        pt.TealLabel(None, subroutine1L1Label),
        pt.TealOp(None, pt.Op.load, 255),
        pt.TealOp(None, pt.Op.retsub),
    ]

    subroutine2L1Label = pt.LabelReference("l1")
    subroutine2Ops = [
        pt.TealOp(None, pt.Op.store, 1),
        pt.TealOp(None, pt.Op.load, 1),
        pt.TealOp(None, pt.Op.int, 0),
        pt.TealOp(None, pt.Op.eq),
        pt.TealOp(None, pt.Op.bnz, subroutine2L1Label),
        pt.TealOp(None, pt.Op.load, 0),
        pt.TealOp(None, pt.Op.int, 1),
        pt.TealOp(None, pt.Op.minus),
        pt.TealOp(None, pt.Op.callsub, subroutine1),
        pt.TealOp(None, pt.Op.int, 1),
        pt.TealOp(None, pt.Op.add),
        pt.TealOp(None, pt.Op.retsub),
        pt.TealLabel(None, subroutine2L1Label),
        pt.TealOp(None, pt.Op.int, 1),
        pt.TealOp(None, pt.Op.retsub),
    ]

    subroutine3Ops = [
        pt.TealOp(None, pt.Op.callsub, subroutine3),
        pt.TealOp(None, pt.Op.retsub),
    ]

    l1Label = pt.LabelReference("l1")
    mainOps = [
        pt.TealOp(None, pt.Op.int, 1),
        pt.TealOp(None, pt.Op.store, 255),
        pt.TealOp(None, pt.Op.txn, "Fee"),
        pt.TealOp(None, pt.Op.int, 0),
        pt.TealOp(None, pt.Op.eq),
        pt.TealOp(None, pt.Op.bz, l1Label),
        pt.TealOp(None, pt.Op.int, 100),
        pt.TealOp(None, pt.Op.callsub, subroutine1),
        pt.TealOp(None, pt.Op.return_),
        pt.TealLabel(None, l1Label),
        pt.TealOp(None, pt.Op.int, 101),
        pt.TealOp(None, pt.Op.callsub, subroutine2),
        pt.TealOp(None, pt.Op.return_),
        pt.TealOp(None, pt.Op.callsub, subroutine3),
    ]

    subroutineMapping = {
        None: mainOps,
        subroutine1: subroutine1Ops,
        subroutine2: subroutine2Ops,
        subroutine3: subroutine3Ops,
    }

    expected = OrderedDict()
    expected[subroutine1] = "sub1Impl_0"
    expected[subroutine2] = "sub2Impl_1"
    expected[subroutine3] = "sub3Impl_2"

    actual = resolveSubroutines(subroutineMapping)
    assert actual == expected

    assert mainOps == [
        pt.TealOp(None, pt.Op.int, 1),
        pt.TealOp(None, pt.Op.store, 255),
        pt.TealOp(None, pt.Op.txn, "Fee"),
        pt.TealOp(None, pt.Op.int, 0),
        pt.TealOp(None, pt.Op.eq),
        pt.TealOp(None, pt.Op.bz, l1Label),
        pt.TealOp(None, pt.Op.int, 100),
        pt.TealOp(None, pt.Op.callsub, expected[subroutine1]),
        pt.TealOp(None, pt.Op.return_),
        pt.TealLabel(None, l1Label),
        pt.TealOp(None, pt.Op.int, 101),
        pt.TealOp(None, pt.Op.callsub, expected[subroutine2]),
        pt.TealOp(None, pt.Op.return_),
        pt.TealOp(None, pt.Op.callsub, expected[subroutine3]),
    ]

    assert subroutine1Ops == [
        pt.TealOp(None, pt.Op.store, 0),
        pt.TealOp(None, pt.Op.load, 0),
        pt.TealOp(None, pt.Op.int, 0),
        pt.TealOp(None, pt.Op.eq),
        pt.TealOp(None, pt.Op.bnz, subroutine1L1Label),
        pt.TealOp(None, pt.Op.load, 0),
        pt.TealOp(None, pt.Op.int, 1),
        pt.TealOp(None, pt.Op.minus),
        pt.TealOp(None, pt.Op.load, 0),
        pt.TealOp(None, pt.Op.dig, 1),
        pt.TealOp(None, pt.Op.callsub, expected[subroutine1]),
        pt.TealOp(None, pt.Op.swap),
        pt.TealOp(None, pt.Op.store, 0),
        pt.TealOp(None, pt.Op.swap),
        pt.TealOp(None, pt.Op.pop),
        pt.TealOp(None, pt.Op.int, 1),
        pt.TealOp(None, pt.Op.add),
        pt.TealOp(None, pt.Op.retsub),
        pt.TealLabel(None, subroutine1L1Label),
        pt.TealOp(None, pt.Op.load, 255),
        pt.TealOp(None, pt.Op.retsub),
    ]

    assert subroutine2Ops == [
        pt.TealOp(None, pt.Op.store, 1),
        pt.TealOp(None, pt.Op.load, 1),
        pt.TealOp(None, pt.Op.int, 0),
        pt.TealOp(None, pt.Op.eq),
        pt.TealOp(None, pt.Op.bnz, subroutine2L1Label),
        pt.TealOp(None, pt.Op.load, 0),
        pt.TealOp(None, pt.Op.int, 1),
        pt.TealOp(None, pt.Op.minus),
        pt.TealOp(None, pt.Op.callsub, expected[subroutine1]),
        pt.TealOp(None, pt.Op.int, 1),
        pt.TealOp(None, pt.Op.add),
        pt.TealOp(None, pt.Op.retsub),
        pt.TealLabel(None, subroutine2L1Label),
        pt.TealOp(None, pt.Op.int, 1),
        pt.TealOp(None, pt.Op.retsub),
    ]

    assert subroutine3Ops == [
        pt.TealOp(None, pt.Op.callsub, expected[subroutine3]),
        pt.TealOp(None, pt.Op.retsub),
    ]<|MERGE_RESOLUTION|>--- conflicted
+++ resolved
@@ -2,11 +2,7 @@
 
 import pytest
 
-<<<<<<< HEAD
-from pyteal import *
-=======
 import pyteal as pt
->>>>>>> 8aafebb4
 
 from pyteal.compiler.subroutines import (
     findRecursionPoints,
