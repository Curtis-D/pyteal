--- conflicted
+++ resolved
@@ -465,17 +465,6 @@
         subroutine3: subroutine3Ops,
     }
 
-<<<<<<< HEAD
-    # expectedL1Label = LabelReference("main_l1")
-    expectedSubroutine1Label = LabelReference("sub0")
-    expectedSubroutine2Label = LabelReference("sub1")
-    expectedSubroutine2L1Label = LabelReference("sub1_l1")
-    expectedSubroutine2L2Label = LabelReference("sub1_l2")
-    expectedSubroutine2L3Label = LabelReference("sub1_l3")
-    expectedSubroutine2L4Label = LabelReference("sub1_l4")
-    expectedSubroutine3Label = LabelReference("sub2")
-    expectedSubroutine3L1Label = LabelReference("sub2_l1")
-=======
     expectedL1Label = pt.LabelReference("main_l1")
     expectedSubroutine1Label = pt.LabelReference("sub0")
     expectedSubroutine2Label = pt.LabelReference("sub1")
@@ -485,7 +474,6 @@
     expectedSubroutine2L4Label = pt.LabelReference("sub1_l4")
     expectedSubroutine3Label = pt.LabelReference("sub2")
     expectedSubroutine3L1Label = pt.LabelReference("sub2_l1")
->>>>>>> 8aafebb4
     expected = [
         pt.TealOp(None, pt.Op.byte, '"account"'),
         pt.TealOp(None, pt.Op.byte, '"key"'),
