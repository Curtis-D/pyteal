from typing import List

<<<<<<< HEAD
from pyteal import *
from pyteal.ast import *
from pyteal.ir import *
=======
import pyteal as pt
>>>>>>> 8aafebb4

options = pt.CompileOptions()


def __test_single(expr: pt.MultiValue):
    assert expr.output_slots[0] != expr.output_slots[1]

    with pt.TealComponent.Context.ignoreExprEquality():
        assert expr.output_slots[0].load().__teal__(options) == pt.ScratchLoad(
            expr.output_slots[0]
        ).__teal__(options)

    with pt.TealComponent.Context.ignoreExprEquality():
        assert expr.output_slots[1].load().__teal__(options) == pt.ScratchLoad(
            expr.output_slots[1]
        ).__teal__(options)

    assert expr.type_of() == pt.TealType.none


def __test_single_conditional(
    expr: pt.MultiValue, op, args: List[pt.Expr], iargs, reducer
):
    __test_single(expr)

    expected_call = pt.TealSimpleBlock(
        [
            pt.TealOp(expr, op, *iargs),
            pt.TealOp(expr.output_slots[1].store(), pt.Op.store, expr.output_slots[1]),
            pt.TealOp(expr.output_slots[0].store(), pt.Op.store, expr.output_slots[0]),
        ]
    )

    ifExpr = (
        pt.If(expr.output_slots[1].load())
        .Then(expr.output_slots[0].load())
        .Else(pt.Bytes("None"))
    )
    ifBlockStart, _ = ifExpr.__teal__(options)

    expected_call.setNextBlock(ifBlockStart)

    if len(args) == 0:
        expected: pt.TealBlock = expected_call
    elif len(args) == 1:
        expected, after_arg = args[0].__teal__(options)
        after_arg.setNextBlock(expected_call)
    elif len(args) == 2:
        expected, after_arg_1 = args[0].__teal__(options)
        arg_2, after_arg_2 = args[1].__teal__(options)
        after_arg_1.setNextBlock(arg_2)
        after_arg_2.setNextBlock(expected_call)

    expected.addIncoming()
    expected = pt.TealBlock.NormalizeBlocks(expected)

    actual, _ = expr.outputReducer(reducer).__teal__(options)
    actual.addIncoming()
    actual = pt.TealBlock.NormalizeBlocks(actual)

    with pt.TealComponent.Context.ignoreExprEquality():
        assert actual == expected


def __test_single_assert(expr: pt.MultiValue, op, args: List[pt.Expr], iargs, reducer):
    __test_single(expr)

    expected_call = pt.TealSimpleBlock(
        [
            pt.TealOp(expr, op, *iargs),
            pt.TealOp(expr.output_slots[1].store(), pt.Op.store, expr.output_slots[1]),
            pt.TealOp(expr.output_slots[0].store(), pt.Op.store, expr.output_slots[0]),
        ]
    )

    assertExpr = pt.Seq(
        pt.Assert(expr.output_slots[1].load()), expr.output_slots[0].load()
    )
    assertBlockStart, _ = assertExpr.__teal__(options)

    expected_call.setNextBlock(assertBlockStart)

    if len(args) == 0:
        expected: pt.TealBlock = expected_call
    elif len(args) == 1:
        expected, after_arg = args[0].__teal__(options)
        after_arg.setNextBlock(expected_call)
    elif len(args) == 2:
        expected, after_arg_1 = args[0].__teal__(options)
        arg_2, after_arg_2 = args[1].__teal__(options)
        after_arg_1.setNextBlock(arg_2)
        after_arg_2.setNextBlock(expected_call)

    expected.addIncoming()
    expected = pt.TealBlock.NormalizeBlocks(expected)

    actual, _ = expr.outputReducer(reducer).__teal__(options)
    actual.addIncoming()
    actual = pt.TealBlock.NormalizeBlocks(actual)

    with pt.TealComponent.Context.ignoreExprEquality():
        assert actual == expected


def __test_single_with_vars(
    expr: pt.MultiValue, op, args: List[pt.Expr], iargs, var1, var2, reducer
):
    __test_single(expr)

    expected_call = pt.TealSimpleBlock(
        [
            pt.TealOp(expr, op, *iargs),
            pt.TealOp(expr.output_slots[1].store(), pt.Op.store, expr.output_slots[1]),
            pt.TealOp(expr.output_slots[0].store(), pt.Op.store, expr.output_slots[0]),
        ]
    )

    varExpr = pt.Seq(
        var1.store(expr.output_slots[1].load()), var2.store(expr.output_slots[0].load())
    )
    varBlockStart, _ = varExpr.__teal__(options)

    expected_call.setNextBlock(varBlockStart)

    if len(args) == 0:
        expected: pt.TealBlock = expected_call
    elif len(args) == 1:
        expected, after_arg = args[0].__teal__(options)
        after_arg.setNextBlock(expected_call)
    elif len(args) == 2:
        expected, after_arg_1 = args[0].__teal__(options)
        arg_2, after_arg_2 = args[1].__teal__(options)
        after_arg_1.setNextBlock(arg_2)
        after_arg_2.setNextBlock(expected_call)

    expected.addIncoming()
    expected = pt.TealBlock.NormalizeBlocks(expected)

    actual, _ = expr.outputReducer(reducer).__teal__(options)
    actual.addIncoming()
    actual = pt.TealBlock.NormalizeBlocks(actual)

    with pt.TealComponent.Context.ignoreExprEquality():
        assert actual == expected


def test_multi_value():
    ops = (
        pt.Op.app_global_get_ex,
        pt.Op.app_local_get_ex,
        pt.Op.asset_holding_get,
        pt.Op.asset_params_get,
    )
    types = (pt.TealType.uint64, pt.TealType.bytes, pt.TealType.anytype)
    immedate_argv = ([], ["AssetFrozen"])
    argv = ([], [pt.Int(0)], [pt.Int(1), pt.Int(2)])

    for op in ops:
        for type in types:
            for iargs in immedate_argv:
                for args in argv:
                    reducer = (
                        lambda value, hasValue: pt.If(hasValue)
                        .Then(value)
                        .Else(pt.Bytes("None"))
                    )
                    expr = pt.MultiValue(
                        op, [type, pt.TealType.uint64], immediate_args=iargs, args=args
                    )
                    __test_single_conditional(expr, op, args, iargs, reducer)

<<<<<<< HEAD
                    reducer = lambda value, hasValue: Seq(  # noqa: E731
                        Assert(hasValue), value
                    )
                    expr = MultiValue(
                        op, [type, TealType.uint64], immediate_args=iargs, args=args
                    )
                    __test_single_assert(expr, op, args, iargs, reducer)

                    hasValueVar = ScratchVar(TealType.uint64)
                    valueVar = ScratchVar(type)
                    reducer = lambda value, hasValue: Seq(  # noqa: E731
=======
                    reducer = lambda value, hasValue: pt.Seq(  # noqa: E731
                        pt.Assert(hasValue), value
                    )
                    expr = pt.MultiValue(
                        op, [type, pt.TealType.uint64], immediate_args=iargs, args=args
                    )
                    __test_single_assert(expr, op, args, iargs, reducer)

                    hasValueVar = pt.ScratchVar(pt.TealType.uint64)
                    valueVar = pt.ScratchVar(type)
                    reducer = lambda value, hasValue: pt.Seq(  # noqa: E731
>>>>>>> 8aafebb4
                        hasValueVar.store(hasValue), valueVar.store(value)
                    )
                    expr = pt.MultiValue(
                        op, [type, pt.TealType.uint64], immediate_args=iargs, args=args
                    )
                    __test_single_with_vars(
                        expr, op, args, iargs, hasValueVar, valueVar, reducer
                    )<|MERGE_RESOLUTION|>--- conflicted
+++ resolved
@@ -1,12 +1,6 @@
 from typing import List
 
-<<<<<<< HEAD
-from pyteal import *
-from pyteal.ast import *
-from pyteal.ir import *
-=======
 import pyteal as pt
->>>>>>> 8aafebb4
 
 options = pt.CompileOptions()
 
@@ -178,19 +172,6 @@
                     )
                     __test_single_conditional(expr, op, args, iargs, reducer)
 
-<<<<<<< HEAD
-                    reducer = lambda value, hasValue: Seq(  # noqa: E731
-                        Assert(hasValue), value
-                    )
-                    expr = MultiValue(
-                        op, [type, TealType.uint64], immediate_args=iargs, args=args
-                    )
-                    __test_single_assert(expr, op, args, iargs, reducer)
-
-                    hasValueVar = ScratchVar(TealType.uint64)
-                    valueVar = ScratchVar(type)
-                    reducer = lambda value, hasValue: Seq(  # noqa: E731
-=======
                     reducer = lambda value, hasValue: pt.Seq(  # noqa: E731
                         pt.Assert(hasValue), value
                     )
@@ -202,7 +183,6 @@
                     hasValueVar = pt.ScratchVar(pt.TealType.uint64)
                     valueVar = pt.ScratchVar(type)
                     reducer = lambda value, hasValue: pt.Seq(  # noqa: E731
->>>>>>> 8aafebb4
                         hasValueVar.store(hasValue), valueVar.store(value)
                     )
                     expr = pt.MultiValue(
