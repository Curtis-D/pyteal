--- conflicted
+++ resolved
@@ -1,19 +1,11 @@
 from typing import TypeVar, Generic, Callable, Final, cast
 from abc import ABC, abstractmethod
 
-<<<<<<< HEAD
-from ...types import TealType
-from ..expr import Expr
-from ..scratchvar import ScratchVar
-from ..seq import Seq
-from ...errors import TealInputError
-=======
 from pyteal.errors import TealInputError
 from pyteal.types import TealType
 from pyteal.ast.expr import Expr
 from pyteal.ast.scratchvar import ScratchVar
 from pyteal.ast.seq import Seq
->>>>>>> 3265a07c
 
 
 class TypeSpec(ABC):
