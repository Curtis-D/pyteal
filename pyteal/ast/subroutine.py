--- conflicted
+++ resolved
@@ -10,17 +10,10 @@
     Any,
 )
 
-<<<<<<< HEAD
 from pyteal.ast.abi.type import ReturnedValue
-
-from ..errors import TealInputError, verifyTealVersion
-from ..ir import TealOp, Op, TealBlock
-from ..types import TealType
-=======
 from pyteal.errors import TealInputError, verifyTealVersion
 from pyteal.ir import TealOp, Op, TealBlock
 from pyteal.types import TealType
->>>>>>> 3265a07c
 
 from pyteal.ast import abi
 from pyteal.ast.expr import Expr
