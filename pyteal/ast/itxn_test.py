--- conflicted
+++ resolved
@@ -3,18 +3,9 @@
 import pyteal as pt
 from pyteal.types import types_match
 
-<<<<<<< HEAD
-# this is not necessary but mypy complains if it's not included
-from .. import CompileOptions
-
-teal4Options = CompileOptions(version=4)
-teal5Options = CompileOptions(version=5)
-teal6Options = CompileOptions(version=6)
-=======
 teal4Options = pt.CompileOptions(version=4)
 teal5Options = pt.CompileOptions(version=5)
 teal6Options = pt.CompileOptions(version=6)
->>>>>>> 8aafebb4
 
 
 def test_InnerTxnBuilder_Begin():
