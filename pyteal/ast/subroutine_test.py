from typing import List
import pytest

import pyteal as pt
from pyteal.ast.subroutine import evaluateSubroutine

options = pt.CompileOptions(version=4)


def test_subroutine_definition():
    def fn0Args():
        return pt.Return()

    def fn1Args(a1):
        return pt.Return()

    def fn2Args(a1, a2):
        return pt.Return()

    def fn10Args(a1, a2, a3, a4, a5, a6, a7, a8, a9, a10):
        return pt.Return()

<<<<<<< HEAD
    lam0Args = lambda: Return()  # noqa: E731
    lam1Args = lambda a1: Return()  # noqa: E731
    lam2Args = lambda a1, a2: Return()  # noqa: E731
    lam10Args = lambda a1, a2, a3, a4, a5, a6, a7, a8, a9, a10: Return()  # noqa: E731
=======
    lam0Args = lambda: pt.Return()  # noqa: E731
    lam1Args = lambda a1: pt.Return()  # noqa: E731
    lam2Args = lambda a1, a2: pt.Return()  # noqa: E731
    lam10Args = (
        lambda a1, a2, a3, a4, a5, a6, a7, a8, a9, a10: pt.Return()
    )  # noqa: E731
>>>>>>> 8aafebb4

    def fnWithExprAnnotations(a: pt.Expr, b: pt.Expr) -> pt.Expr:
        return pt.Return()

    def fnWithOnlyReturnExprAnnotations(a, b) -> pt.Expr:
        return pt.Return()

    def fnWithOnlyArgExprAnnotations(a: pt.Expr, b: pt.Expr):
        return pt.Return()

    def fnWithPartialExprAnnotations(a, b: pt.Expr) -> pt.Expr:
        return pt.Return()

    cases = (
        (fn0Args, 0, "fn0Args"),
        (fn1Args, 1, "fn1Args"),
        (fn2Args, 2, "fn2Args"),
        (fn10Args, 10, "fn10Args"),
        (lam0Args, 0, "<lambda>"),
        (lam1Args, 1, "<lambda>"),
        (lam2Args, 2, "<lambda>"),
        (lam10Args, 10, "<lambda>"),
        (fnWithExprAnnotations, 2, "fnWithExprAnnotations"),
        (fnWithOnlyReturnExprAnnotations, 2, "fnWithOnlyReturnExprAnnotations"),
        (fnWithOnlyArgExprAnnotations, 2, "fnWithOnlyArgExprAnnotations"),
        (fnWithPartialExprAnnotations, 2, "fnWithPartialExprAnnotations"),
    )

    for (fn, numArgs, name) in cases:
        definition = pt.SubroutineDefinition(fn, pt.TealType.none)
        assert definition.argumentCount() == numArgs
        assert definition.name() == name

        if numArgs > 0:
            with pytest.raises(pt.TealInputError):
                definition.invoke([pt.Int(1)] * (numArgs - 1))

        with pytest.raises(pt.TealInputError):
            definition.invoke([pt.Int(1)] * (numArgs + 1))

        if numArgs > 0:
            with pytest.raises(pt.TealInputError):
                definition.invoke([1] * numArgs)

        args = [pt.Int(1)] * numArgs
        invocation = definition.invoke(args)
        assert isinstance(invocation, pt.SubroutineCall)
        assert invocation.subroutine is definition
        assert invocation.args == args


def test_subroutine_invocation_param_types():
    def fnWithNoAnnotations(a, b):
        return pt.Return()

    def fnWithExprAnnotations(a: pt.Expr, b: pt.Expr) -> pt.Expr:
        return pt.Return()

    def fnWithSVAnnotations(a: pt.ScratchVar, b: pt.ScratchVar):
        return pt.Return()

    def fnWithMixedAnns1(a: pt.ScratchVar, b: pt.Expr) -> pt.Expr:
        return pt.Return()

    def fnWithMixedAnns2(a: pt.ScratchVar, b) -> pt.Expr:
        return pt.Return()

    def fnWithMixedAnns3(a: pt.Expr, b: pt.ScratchVar):
        return pt.Return()

    sv = pt.ScratchVar()
    x = pt.Int(42)
    s = pt.Bytes("hello")
    cases = [
        ("vanilla 1", fnWithNoAnnotations, [x, s], None),
        ("vanilla 2", fnWithNoAnnotations, [x, x], None),
        ("vanilla no sv's allowed 1", fnWithNoAnnotations, [x, sv], pt.TealInputError),
        ("exprs 1", fnWithExprAnnotations, [x, s], None),
        ("exprs 2", fnWithExprAnnotations, [x, x], None),
        ("exprs no sv's allowed 1", fnWithExprAnnotations, [x, sv], pt.TealInputError),
        ("all sv's 1", fnWithSVAnnotations, [sv, sv], None),
        ("all sv's but strings", fnWithSVAnnotations, [s, s], pt.TealInputError),
        ("all sv's but ints", fnWithSVAnnotations, [x, x], pt.TealInputError),
        ("mixed1 copacetic", fnWithMixedAnns1, [sv, x], None),
        ("mixed1 flipped", fnWithMixedAnns1, [x, sv], pt.TealInputError),
        ("mixed1 missing the sv", fnWithMixedAnns1, [x, s], pt.TealInputError),
        ("mixed1 missing the non-sv", fnWithMixedAnns1, [sv, sv], pt.TealInputError),
        ("mixed2 copacetic", fnWithMixedAnns2, [sv, x], None),
        ("mixed2 flipped", fnWithMixedAnns2, [x, sv], pt.TealInputError),
        ("mixed2 missing the sv", fnWithMixedAnns2, [x, s], pt.TealInputError),
        ("mixed2 missing the non-sv", fnWithMixedAnns2, [sv, sv], pt.TealInputError),
        ("mixed3 copacetic", fnWithMixedAnns3, [s, sv], None),
        ("mixed3 flipped", fnWithMixedAnns3, [sv, x], pt.TealInputError),
        ("mixed3 missing the sv", fnWithMixedAnns3, [x, s], pt.TealInputError),
    ]
    for case_name, fn, args, err in cases:
        definition = pt.SubroutineDefinition(fn, pt.TealType.none)
        assert definition.argumentCount() == len(args), case_name
        assert definition.name() == fn.__name__, case_name

        if err is None:
            assert len(definition.by_ref_args) == len(
                [x for x in args if isinstance(x, pt.ScratchVar)]
            ), case_name

            invocation = definition.invoke(args)
            assert isinstance(invocation, pt.SubroutineCall), case_name
            assert invocation.subroutine is definition, case_name
            assert invocation.args == args, case_name
            assert invocation.has_return() is False, case_name

        else:
            try:
                with pytest.raises(err):
                    definition.invoke(args)
            except Exception as e:
                assert (
                    not e
                ), f"EXPECTED ERROR of type {err}. encountered unexpected error during invocation case <{case_name}>: {e}"


def test_subroutine_definition_invalid():
    def fnWithDefaults(a, b=None):
        return pt.Return()

    def fnWithKeywordArgs(a, *, b):
        return pt.Return()

    def fnWithVariableArgs(a, *b):
        return pt.Return()

    def fnWithNonExprReturnAnnotation(a, b) -> pt.TealType.uint64:
        return pt.Return()

    def fnWithNonExprParamAnnotation(a, b: pt.TealType.uint64):
        return pt.Return()

    def fnWithScratchVarSubclass(a, b: pt.DynamicScratchVar):
        return pt.Return()

    def fnReturningExprSubclass(a: pt.ScratchVar, b: pt.Expr) -> pt.Return:
        return pt.Return()

    def fnWithMixedAnns4AndBytesReturn(a: pt.Expr, b: pt.ScratchVar) -> pt.Bytes:
        return pt.Bytes("helo")

    cases = (
        (1, "TealInputError('Input to SubroutineDefinition is not callable'"),
        (None, "TealInputError('Input to SubroutineDefinition is not callable'"),
        (
            fnWithDefaults,
            "TealInputError('Function has a parameter with a default value, which is not allowed in a subroutine: b'",
        ),
        (
            fnWithKeywordArgs,
            "TealInputError('Function has a parameter type that is not allowed in a subroutine: parameter b with type",
        ),
        (
            fnWithVariableArgs,
            "TealInputError('Function has a parameter type that is not allowed in a subroutine: parameter b with type",
        ),
        (
            fnWithNonExprReturnAnnotation,
            "Function has return of disallowed type TealType.uint64. Only Expr is allowed",
        ),
        (
            fnWithNonExprParamAnnotation,
            "Function has parameter b of declared type TealType.uint64 which is not a class",
        ),
        (
            fnWithScratchVarSubclass,
            "Function has parameter b of disallowed type <class 'pyteal.DynamicScratchVar'>",
        ),
        (
            fnReturningExprSubclass,
            "Function has return of disallowed type <class 'pyteal.Return'>",
        ),
        (
            fnWithMixedAnns4AndBytesReturn,
            "Function has return of disallowed type <class 'pyteal.Bytes'>",
        ),
    )

    for fn, msg in cases:
        with pytest.raises(pt.TealInputError) as e:
            print(f"case=[{msg}]")
            pt.SubroutineDefinition(fn, pt.TealType.none)

        assert msg in str(e), "failed for case [{}]".format(fn.__name__)


def test_subroutine_declaration():
    cases = (
        (pt.TealType.none, pt.Return()),
        (pt.TealType.uint64, pt.Return(pt.Int(1))),
        (pt.TealType.uint64, pt.Int(1)),
        (pt.TealType.bytes, pt.Bytes("value")),
        (pt.TealType.anytype, pt.App.globalGet(pt.Bytes("key"))),
    )

    for (returnType, value) in cases:

        def mySubroutine():
            return value

        definition = pt.SubroutineDefinition(mySubroutine, returnType)

        declaration = pt.SubroutineDeclaration(definition, value)
        assert declaration.type_of() == value.type_of()
        assert declaration.has_return() == value.has_return()

        options.currentSubroutine = definition
        assert declaration.__teal__(options) == value.__teal__(options)
        options.setSubroutine(None)


def test_subroutine_call():
    def mySubroutine():
        return pt.Return()

    returnTypes = (
        pt.TealType.uint64,
        pt.TealType.bytes,
        pt.TealType.anytype,
        pt.TealType.none,
    )

    argCases = (
        [],
        [pt.Int(1)],
        [pt.Int(1), pt.Bytes("value")],
    )

    for returnType in returnTypes:
        definition = pt.SubroutineDefinition(mySubroutine, returnType)

        for args in argCases:
            expr = pt.SubroutineCall(definition, args)

            assert expr.type_of() == returnType
            assert not expr.has_return()

            expected, _ = pt.TealBlock.FromOp(
                options, pt.TealOp(expr, pt.Op.callsub, definition), *args
            )

            actual, _ = expr.__teal__(options)

            assert actual == expected


def test_decorator():
    assert callable(pt.Subroutine)
    assert callable(pt.Subroutine(pt.TealType.anytype))

    @pt.Subroutine(pt.TealType.none)
    def mySubroutine(a):
        return pt.Return()

    assert isinstance(mySubroutine, pt.SubroutineFnWrapper)

    invocation = mySubroutine(pt.Int(1))
    assert isinstance(invocation, pt.SubroutineCall)

    with pytest.raises(pt.TealInputError):
        mySubroutine()

    with pytest.raises(pt.TealInputError):
        mySubroutine(pt.Int(1), pt.Int(2))

    with pytest.raises(pt.TealInputError):
        mySubroutine(pt.Pop(pt.Int(1)))

    with pytest.raises(pt.TealInputError):
        mySubroutine(1)

    with pytest.raises(pt.TealInputError):
        mySubroutine(a=pt.Int(1))


def test_evaluate_subroutine_no_args():
    cases = (
        (pt.TealType.none, pt.Return()),
        (pt.TealType.uint64, pt.Int(1) + pt.Int(2)),
        (pt.TealType.uint64, pt.Return(pt.Int(1) + pt.Int(2))),
        (pt.TealType.bytes, pt.Bytes("value")),
        (pt.TealType.bytes, pt.Return(pt.Bytes("value"))),
    )

    for (returnType, returnValue) in cases:

        def mySubroutine():
            return returnValue

        definition = pt.SubroutineDefinition(mySubroutine, returnType)

        declaration = evaluateSubroutine(definition)
        assert isinstance(declaration, pt.SubroutineDeclaration)
        assert declaration.subroutine is definition

        assert declaration.type_of() == returnValue.type_of()
        assert declaration.has_return() == returnValue.has_return()

        options.setSubroutine(definition)
        expected, _ = pt.Seq([returnValue]).__teal__(options)

        actual, _ = declaration.__teal__(options)
        options.setSubroutine(None)
        assert actual == expected


def test_evaluate_subroutine_1_arg():
    cases = (
        (pt.TealType.none, pt.Return()),
        (pt.TealType.uint64, pt.Int(1) + pt.Int(2)),
        (pt.TealType.uint64, pt.Return(pt.Int(1) + pt.Int(2))),
        (pt.TealType.bytes, pt.Bytes("value")),
        (pt.TealType.bytes, pt.Return(pt.Bytes("value"))),
    )

    for (returnType, returnValue) in cases:
        argSlots: List[pt.ScratchSlot] = []

        def mySubroutine(a1):
            assert isinstance(a1, pt.ScratchLoad)
            argSlots.append(a1.slot)
            return returnValue

        definition = pt.SubroutineDefinition(mySubroutine, returnType)

        declaration = evaluateSubroutine(definition)
        assert isinstance(declaration, pt.SubroutineDeclaration)
        assert declaration.subroutine is definition

        assert declaration.type_of() == returnValue.type_of()
        assert declaration.has_return() == returnValue.has_return()

        assert isinstance(declaration.body, pt.Seq)
        assert len(declaration.body.args) == 2

        assert isinstance(declaration.body.args[0], pt.ScratchStackStore)

        assert declaration.body.args[0].slot is argSlots[-1]

        options.setSubroutine(definition)
        expected, _ = pt.Seq([declaration.body.args[0], returnValue]).__teal__(options)

        actual, _ = declaration.__teal__(options)
        options.setSubroutine(None)
        assert actual == expected


def test_evaluate_subroutine_2_args():
    cases = (
        (pt.TealType.none, pt.Return()),
        (pt.TealType.uint64, pt.Int(1) + pt.Int(2)),
        (pt.TealType.uint64, pt.Return(pt.Int(1) + pt.Int(2))),
        (pt.TealType.bytes, pt.Bytes("value")),
        (pt.TealType.bytes, pt.Return(pt.Bytes("value"))),
    )

    for (returnType, returnValue) in cases:
        argSlots: List[pt.ScratchSlot] = []

        def mySubroutine(a1, a2):
            assert isinstance(a1, pt.ScratchLoad)
            argSlots.append(a1.slot)
            assert isinstance(a2, pt.ScratchLoad)
            argSlots.append(a2.slot)
            return returnValue

        definition = pt.SubroutineDefinition(mySubroutine, returnType)

        declaration = evaluateSubroutine(definition)
        assert isinstance(declaration, pt.SubroutineDeclaration)
        assert declaration.subroutine is definition

        assert declaration.type_of() == returnValue.type_of()
        assert declaration.has_return() == returnValue.has_return()

        assert isinstance(declaration.body, pt.Seq)
        assert len(declaration.body.args) == 3

        assert isinstance(declaration.body.args[0], pt.ScratchStackStore)
        assert isinstance(declaration.body.args[1], pt.ScratchStackStore)

        assert declaration.body.args[0].slot is argSlots[-1]
        assert declaration.body.args[1].slot is argSlots[-2]

        options.setSubroutine(definition)
        expected, _ = pt.Seq(
            [declaration.body.args[0], declaration.body.args[1], returnValue]
        ).__teal__(options)

        actual, _ = declaration.__teal__(options)
        options.setSubroutine(None)
        assert actual == expected


def test_evaluate_subroutine_10_args():
    cases = (
        (pt.TealType.none, pt.Return()),
        (pt.TealType.uint64, pt.Int(1) + pt.Int(2)),
        (pt.TealType.uint64, pt.Return(pt.Int(1) + pt.Int(2))),
        (pt.TealType.bytes, pt.Bytes("value")),
        (pt.TealType.bytes, pt.Return(pt.Bytes("value"))),
    )

    for (returnType, returnValue) in cases:
        argSlots: List[pt.ScratchSlot] = []

        def mySubroutine(a1, a2, a3, a4, a5, a6, a7, a8, a9, a10):
            for a in (a1, a2, a3, a4, a5, a6, a7, a8, a9, a10):
                assert isinstance(a, pt.ScratchLoad)
                argSlots.append(a.slot)
            return returnValue

        definition = pt.SubroutineDefinition(mySubroutine, returnType)

        declaration = evaluateSubroutine(definition)
        assert isinstance(declaration, pt.SubroutineDeclaration)
        assert declaration.subroutine is definition

        assert declaration.type_of() == returnValue.type_of()
        assert declaration.has_return() == returnValue.has_return()

        assert isinstance(declaration.body, pt.Seq)
        assert len(declaration.body.args) == 11

        for i in range(10):
            assert isinstance(declaration.body.args[i], pt.ScratchStackStore)

        for i in range(10):
            assert declaration.body.args[i].slot is argSlots[-i - 1]

        options.setSubroutine(definition)
        expected, _ = pt.Seq(declaration.body.args[:10] + [returnValue]).__teal__(
            options
        )

        actual, _ = declaration.__teal__(options)
        options.setSubroutine(None)
        assert actual == expected<|MERGE_RESOLUTION|>--- conflicted
+++ resolved
@@ -20,19 +20,12 @@
     def fn10Args(a1, a2, a3, a4, a5, a6, a7, a8, a9, a10):
         return pt.Return()
 
-<<<<<<< HEAD
-    lam0Args = lambda: Return()  # noqa: E731
-    lam1Args = lambda a1: Return()  # noqa: E731
-    lam2Args = lambda a1, a2: Return()  # noqa: E731
-    lam10Args = lambda a1, a2, a3, a4, a5, a6, a7, a8, a9, a10: Return()  # noqa: E731
-=======
     lam0Args = lambda: pt.Return()  # noqa: E731
     lam1Args = lambda a1: pt.Return()  # noqa: E731
     lam2Args = lambda a1, a2: pt.Return()  # noqa: E731
     lam10Args = (
         lambda a1, a2, a3, a4, a5, a6, a7, a8, a9, a10: pt.Return()
     )  # noqa: E731
->>>>>>> 8aafebb4
 
     def fnWithExprAnnotations(a: pt.Expr, b: pt.Expr) -> pt.Expr:
         return pt.Return()
