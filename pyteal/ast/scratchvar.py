from ..errors import TealInputError
from ..types import TealType, require_type

from .expr import Expr
from .scratch import ScratchSlot, ScratchLoad, ScratchStore


class ScratchVar:
    """
    Interface around Scratch space, similar to get/put local/global state

    Example:
        .. code-block:: python

            myvar = ScratchVar(TealType.uint64)
            Seq([
                myvar.store(Int(5)),
                Assert(myvar.load() == Int(5))
            ])
    """

    def __init__(self, type: TealType = TealType.anytype, slotId: int = None):
        """Create a new ScratchVar with an optional type.

        Args:
            type (optional): The type that this variable can hold. An error will be thrown if an
                expression with an incompatible type is stored in this variable. Defaults to
                TealType.anytype.
            slotId (optional): A scratch slot id that the compiler must store the value.
                This id may be a Python int in the range [0-256).
        """
        self.slot = ScratchSlot(requestedSlotId=slotId)
        self.type = type

    def storage_type(self) -> TealType:
        """Get the type of expressions that can be stored in this ScratchVar."""
        return self.type

    def store(self, value: Expr) -> Expr:
        """Store value in Scratch Space

        Args:
            value: The value to store. Must conform to this ScratchVar's type.
        """
        require_type(value, self.type)
        return self.slot.store(value)

    def load(self) -> ScratchLoad:
        """Load value from Scratch Space"""
        return self.slot.load(self.type)

    def index(self) -> Expr:
        return self.slot.index()


ScratchVar.__module__ = "pyteal"


class DynamicScratchVar(ScratchVar):
    """
    Example of Dynamic Scratch space whereby the slot index is picked up from the stack:
        .. code-block:: python

            player_score = DynamicScratchVar(TealType.uint64)

            wilt = ScratchVar(TealType.uint64, 129)
            kobe = ScratchVar(TealType.uint64)
            dt = ScratchVar(TealType.uint64, 131)

            seq = Seq(
                player_score.set_index(wilt),
                player_score.store(Int(100)),
                player_score.set_index(kobe),
                player_score.store(Int(81)),
                player_score.set_index(dt),
                player_score.store(Int(73)),
                Assert(player_score.load() == Int(73)),
                Assert(player_score.index() == Int(131)),
                player_score.set_index(wilt),
                Assert(player_score.load() == Int(100)),
                Assert(player_score.index() == Int(129)),
                Int(100),
            )
    """

    def __init__(self, ttype: TealType = TealType.anytype):
        """Create a new DynamicScratchVar which references other ScratchVar's

        Args:
            ttype (optional): The type that this variable can hold. Defaults to TealType.anytype.
        """
        super().__init__(TealType.uint64)
        self.dynamic_type = ttype  # differentiates from ScratchVar.type

    def set_index(self, index_var: ScratchVar) -> Expr:
        """Set this DynamicScratchVar to reference the provided `index_var`.
        Followup `store`, `load` and `index` operations will use the provided `index_var` until
        `set_index()` is called again to reset the referenced ScratchVar.
        """
<<<<<<< HEAD
        # TODO: this type check can probably be changed to isinstance(..., ScratchVar) (cf. issues #232, #242)
=======
        # Explanatory comment per Issue #242: Preliminary evidence shows that letting users
        # pass in any ScratchVar subtype (i.e. DynamicScratchVar) may in fact work.
        # However, we are leaving this guard in place pending further investigation.
        # TODO: gain confidence that DynamicScratchVar can be used here and
        # modify the below strict type equality to `isinstance(index_var, ScratchVar)`
>>>>>>> 4ec401fd
        if type(index_var) is not ScratchVar:
            raise TealInputError(
                "Only allowed to use ScratchVar objects for setting indices, but was given a {}".format(
                    type(index_var)
                )
            )

        return super().store(index_var.index())

    def storage_type(self) -> TealType:
        """Get the type of expressions that can be stored in this ScratchVar."""
        return self.dynamic_type

    def store(self, value: Expr) -> Expr:
        """Store the value in the referenced ScratchVar."""
        require_type(value, self.dynamic_type)
        return ScratchStore(slot=None, value=value, index_expression=self.index())

    def load(self) -> ScratchLoad:
        """Load the current value from the referenced ScratchVar."""
        return ScratchLoad(
            slot=None, type=self.dynamic_type, index_expression=self.index()
        )

    def index(self) -> Expr:
        """Get the index of the referenced ScratchVar."""
        return super().load()

    def internal_index(self) -> Expr:
        """Get the index of _this_ DynamicScratchVar, as opposed to that of the referenced ScratchVar."""
        return super().index()


DynamicScratchVar.__module__ = "pyteal"<|MERGE_RESOLUTION|>--- conflicted
+++ resolved
@@ -97,15 +97,11 @@
         Followup `store`, `load` and `index` operations will use the provided `index_var` until
         `set_index()` is called again to reset the referenced ScratchVar.
         """
-<<<<<<< HEAD
-        # TODO: this type check can probably be changed to isinstance(..., ScratchVar) (cf. issues #232, #242)
-=======
         # Explanatory comment per Issue #242: Preliminary evidence shows that letting users
         # pass in any ScratchVar subtype (i.e. DynamicScratchVar) may in fact work.
         # However, we are leaving this guard in place pending further investigation.
         # TODO: gain confidence that DynamicScratchVar can be used here and
         # modify the below strict type equality to `isinstance(index_var, ScratchVar)`
->>>>>>> 4ec401fd
         if type(index_var) is not ScratchVar:
             raise TealInputError(
                 "Only allowed to use ScratchVar objects for setting indices, but was given a {}".format(
