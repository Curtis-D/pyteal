--- conflicted
+++ resolved
@@ -1,16 +1,9 @@
 from typing import Tuple, TYPE_CHECKING
 
-<<<<<<< HEAD
-from ..types import TealType, require_type
-from ..errors import verifyTealVersion
-from ..ir import TealOp, Op, TealBlock
-from .expr import Expr
-=======
-from pyteal.types import TealType, require_type
 from pyteal.errors import verifyTealVersion
 from pyteal.ir import TealOp, Op, TealBlock
 from pyteal.ast.expr import Expr
->>>>>>> 8aafebb4
+from pyteal.types import TealType, require_type
 
 if TYPE_CHECKING:
     from pyteal.compiler import CompileOptions
