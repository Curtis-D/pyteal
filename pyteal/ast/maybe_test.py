<<<<<<< HEAD
from .. import *

# this is not necessary but mypy complains if it's not included
from .. import CompileOptions

options = CompileOptions()
=======
import pyteal as pt

options = pt.CompileOptions()
>>>>>>> 8aafebb4


def test_maybe_value():
    ops = (
        pt.Op.app_global_get_ex,
        pt.Op.app_local_get_ex,
        pt.Op.asset_holding_get,
        pt.Op.asset_params_get,
    )
    types = (pt.TealType.uint64, pt.TealType.bytes, pt.TealType.anytype)
    immedate_argv = ([], ["AssetFrozen"])
    argv = ([], [pt.Int(0)], [pt.Int(1), pt.Int(2)])

    for op in ops:
        for type in types:
            for iargs in immedate_argv:
                for args in argv:
                    expr = pt.MaybeValue(op, type, immediate_args=iargs, args=args)

                    assert expr.slotOk != expr.slotValue
                    assert expr.output_slots == [expr.slotValue, expr.slotOk]

                    assert expr.hasValue().type_of() == pt.TealType.uint64
                    with pt.TealComponent.Context.ignoreExprEquality():
                        assert expr.hasValue().__teal__(options) == pt.ScratchLoad(
                            expr.slotOk
                        ).__teal__(options)

                    assert expr.value().type_of() == type
                    with pt.TealComponent.Context.ignoreExprEquality():
                        assert expr.value().__teal__(options) == pt.ScratchLoad(
                            expr.slotValue
                        ).__teal__(options)

                    assert expr.type_of() == pt.TealType.none

                    expected_call = pt.TealSimpleBlock(
                        [
                            pt.TealOp(expr, op, *iargs),
                            pt.TealOp(None, pt.Op.store, expr.slotOk),
                            pt.TealOp(None, pt.Op.store, expr.slotValue),
                        ]
                    )

                    if len(args) == 0:
                        expected = expected_call
                    elif len(args) == 1:
                        expected, after_arg = args[0].__teal__(options)
                        after_arg.setNextBlock(expected_call)
                    elif len(args) == 2:
                        expected, after_arg_1 = args[0].__teal__(options)
                        arg_2, after_arg_2 = args[1].__teal__(options)
                        after_arg_1.setNextBlock(arg_2)
                        after_arg_2.setNextBlock(expected_call)

                    expected.addIncoming()
                    expected = pt.TealBlock.NormalizeBlocks(expected)

                    actual, _ = expr.__teal__(options)
                    actual.addIncoming()
                    actual = pt.TealBlock.NormalizeBlocks(actual)

                    with pt.TealComponent.Context.ignoreExprEquality():
                        assert actual == expected<|MERGE_RESOLUTION|>--- conflicted
+++ resolved
@@ -1,15 +1,6 @@
-<<<<<<< HEAD
-from .. import *
-
-# this is not necessary but mypy complains if it's not included
-from .. import CompileOptions
-
-options = CompileOptions()
-=======
 import pyteal as pt
 
 options = pt.CompileOptions()
->>>>>>> 8aafebb4
 
 
 def test_maybe_value():
