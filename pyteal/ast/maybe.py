--- conflicted
+++ resolved
@@ -1,18 +1,10 @@
 from typing import List, Union
 
+from pyteal.ast.expr import Expr
 from pyteal.ast.multi import MultiValue
-
-<<<<<<< HEAD
-from ..types import TealType
-from ..ir import Op
-from .expr import Expr
-from .scratch import ScratchLoad, ScratchSlot
-=======
+from pyteal.ast.scratch import ScratchLoad, ScratchSlot
+from pyteal.ir import Op
 from pyteal.types import TealType
-from pyteal.ir import Op
-from pyteal.ast.expr import Expr
-from pyteal.ast.scratch import ScratchLoad, ScratchSlot
->>>>>>> 8aafebb4
 
 
 class MaybeValue(MultiValue):
