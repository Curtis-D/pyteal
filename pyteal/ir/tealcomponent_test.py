<<<<<<< HEAD
from .. import *
=======
import pyteal as pt
>>>>>>> 8aafebb4


def test_EqualityContext():
    expr1 = pt.Int(1)
    expr2 = pt.Int(1)

    op1 = pt.TealOp(expr1, pt.Op.int, 1)
    op2 = pt.TealOp(expr2, pt.Op.int, 1)

    assert op1 == op1
    assert op2 == op2
    assert op1 != op2
    assert op2 != op1

    with pt.TealComponent.Context.ignoreExprEquality():
        assert op1 == op1
        assert op2 == op2
        assert op1 == op2
        assert op2 == op1<|MERGE_RESOLUTION|>--- conflicted
+++ resolved
@@ -1,8 +1,4 @@
-<<<<<<< HEAD
-from .. import *
-=======
 import pyteal as pt
->>>>>>> 8aafebb4
 
 
 def test_EqualityContext():
